--- conflicted
+++ resolved
@@ -424,28 +424,17 @@
 }
 
 func (r *PaladinReconciler) addPostgresSidecar(ss *appsv1.StatefulSet, passwordSecret string) {
-<<<<<<< HEAD
 	// We prepend the sidecar so that we can have the prestart hook run before the main container starts, see below.
 	ss.Spec.Template.Spec.Containers = append([]corev1.Container{
 		{
 			Name:            "postgres",
 			Image:           r.config.Postgres.Image, // Use the image from the config
-			ImagePullPolicy: corev1.PullIfNotPresent,
+			ImagePullPolicy: r.config.Postgres.ImagePullPolicy,
 			VolumeMounts: []corev1.VolumeMount{
 				{
 					Name:      "pgdata",
 					MountPath: "/pgdata",
 				},
-=======
-	ss.Spec.Template.Spec.Containers = append(ss.Spec.Template.Spec.Containers, corev1.Container{
-		Name:            "postgres",
-		Image:           r.config.Postgres.Image, // Use the image from the config
-		ImagePullPolicy: r.config.Postgres.ImagePullPolicy,
-		VolumeMounts: []corev1.VolumeMount{
-			{
-				Name:      "pgdata",
-				MountPath: "/pgdata",
->>>>>>> 40bdc70f
 			},
 			Ports: []corev1.ContainerPort{
 				{

--- conflicted
+++ resolved
@@ -1,16 +1,11 @@
 import PaladinClient, {
-<<<<<<< HEAD
   Algorithms,
   ZetoFactory,
   TransactionType,
   Verifiers,
-} from "paladin-sdk";
+} from "@lfdecentralizedtrust-labs/paladin-sdk";
 import erc20Abi from "./abis/SampleERC20.json";
-=======
-  ZetoFactory,
-} from "@lfdecentralizedtrust-labs/paladin-sdk";
 import { checkDeploy, checkReceipt } from "./util";
->>>>>>> a4ea70e4
 
 const logger = console;
 
@@ -36,15 +31,7 @@
   const zetoCBDC1 = await zetoFactory.newZeto(cbdcIssuer, {
     tokenName: "Zeto_AnonNullifier",
   });
-<<<<<<< HEAD
-  if (zetoCBDC1 === undefined) {
-    logger.error("Failed!");
-    return;
-  }
-  logger.log(`  Zeto deployed at: ${zetoCBDC1.address}`);
-=======
-  if (!checkDeploy(zetoCBDC)) return false;
->>>>>>> a4ea70e4
+  if (!checkDeploy(zetoCBDC1)) return false;
 
   // Issue some cash
   logger.log("- Issuing CBDC to bank1 and bank2 with private minting...");
@@ -60,25 +47,13 @@
       },
     ],
   });
-<<<<<<< HEAD
-  if (receipt === undefined) {
-    logger.error("Failed!");
-    return;
-  }
-  logger.log("  Success!");
-
-  // Transfer some cash from bank1 to bank2
-  logger.log("- Bank1 transferring CBDC to bank2 to pay for some asset trades ...");
-  receipt = await zetoCBDC1.using(paladin1).transfer(bank1, {
-=======
   if (!checkReceipt(receipt)) return false;
 
   // Transfer some cash from bank1 to bank2
   logger.log(
     "Bank1 transferring CBDC to bank2 to pay for some asset trades ..."
   );
-  receipt = await zetoCBDC.using(paladin1).transfer(bank1, {
->>>>>>> a4ea70e4
+  receipt = await zetoCBDC1.using(paladin1).transfer(bank1, {
     transfers: [
       {
         to: bank2,
@@ -86,11 +61,7 @@
       },
     ],
   });
-<<<<<<< HEAD
-  if (receipt === undefined) {
-    logger.error("Failed!");
-    return;
-  }
+  if (!checkReceipt(receipt)) return false;
   logger.log("  Success!\n");
 
   logger.log("Use case #2: Privacy-preserving CBDC token, using public minting of an ERC20 token...");
@@ -98,38 +69,29 @@
   const zetoCBDC2 = await zetoFactory.newZeto(cbdcIssuer, {
     tokenName: "Zeto_AnonNullifier",
   });
-  if (zetoCBDC2 === undefined) {
-    logger.error("Failed!");
-    return;
-  }
+  if (!checkDeploy(zetoCBDC2)) return false;
   logger.log(`  Zeto deployed at: ${zetoCBDC2.address}`);
 
   logger.log("- Deploying ERC20 token to manage the CBDC supply publicly...");
-  const erc20Address = await deployERC20(paladin3, cbdcIssuer);
+  const erc20Address = await deployERC20(paladin3, cbdcIssuer.lookup);
   logger.log(`  ERC20 deployed at: ${erc20Address}`);
 
   logger.log("- Setting ERC20 to the Zeto token contract ...");
-  const result2 = await zetoCBDC2.setERC20(cbdcIssuer, {
+  const result2 = await zetoCBDC2.setERC20(cbdcIssuer.lookup, {
     _erc20: erc20Address as string
   });
-  if (result2 === undefined) {
-    logger.error("Failed!");
-    return;
-  }
+  if (!checkReceipt(result2)) return false;
   logger.log(`  ERC20 configured on the Zeto contract`);
 
   logger.log("- Issuing CBDC to bank1 with public minting in ERC20...");
-  await mintERC20(paladin3, cbdcIssuer, bank1, erc20Address!, 100000);
+  await mintERC20(paladin3, cbdcIssuer.lookup, bank1.lookup, erc20Address!, 100000);
   logger.log("  Success!");
 
   logger.log("- Bank1 deposit ERC20 balance to Zeto ...");
-  const result4 = await zetoCBDC2.using(paladin1).deposit(bank1, {
+  const result4 = await zetoCBDC2.using(paladin1).deposit(bank1.lookup, {
     amount: 10000
   });
-  if (result4 === undefined) {
-    logger.error("Failed!");
-    return;
-  }
+  if (!checkReceipt(result4)) return false;
   logger.log(`  Bank1 deposit successful`);
 
   // Transfer some cash from bank1 to bank2
@@ -142,23 +104,19 @@
       },
     ]
   });
-  if (receipt === undefined) {
-    logger.error("Failed!");
-    return;
-  }
+  if (!checkReceipt(receipt)) return false;
   logger.log("  Success!");
 
   logger.log("- Bank1 withdraws Zeto back to ERC20 balance ...");
-  const result5 = await zetoCBDC2.using(paladin1).withdraw(bank1, {
+  const result5 = await zetoCBDC2.using(paladin1).withdraw(bank1.lookup, {
     amount: 1000
   });
-  if (result5 === undefined) {
-    logger.error("Failed!");
-    return;
-  }
+  if (!checkReceipt(result5)) return false;
   logger.log(`  Bank1 withdraw successful`);
 
   logger.log("\nSuccess!");
+
+  return true;
 }
 
 async function deployERC20(paladin: PaladinClient, cbdcIssuer: string): Promise<string | undefined> {
@@ -178,15 +136,8 @@
     abi: erc20Abi.abi,
     bytecode: erc20Abi.bytecode,
   });
-  if (txId1 === undefined) {
-    logger.error("Failed!");
-    return;
-  }
   const result1 = await paladin.pollForReceipt(txId1, 5000);
-  if (result1 === undefined) {
-    logger.error("Failed!");
-    return;
-  }
+  if (!checkReceipt(result1)) return;
   const erc20Address = result1.contractAddress;
   return erc20Address;
 }
@@ -208,20 +159,8 @@
     function: "mint",
     abi: erc20Abi.abi,
   });
-  if (txId2 === undefined) {
-    logger.error("Failed!");
-    return;
-  }
   const result3 = await paladin.pollForReceipt(txId2, 5000);
-  if (result3 === undefined) {
-    logger.error("Failed!");
-    return;
-  }
-=======
-  if (!checkReceipt(receipt)) return false;
-
-  return true;
->>>>>>> a4ea70e4
+  if (!checkReceipt(result3)) return;
 }
 
 if (require.main === module) {

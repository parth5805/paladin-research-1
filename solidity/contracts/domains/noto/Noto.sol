--- conflicted
+++ resolved
@@ -25,27 +25,11 @@
  *         be using any model programmable via EVM (not just C-UTXO)
  */
 contract Noto is EIP712Upgradeable, UUPSUpgradeable, INoto, INotoErrors {
-<<<<<<< HEAD
     struct NotoConfig_V1 {
         string name;
         string symbol;
         uint8 decimals;
         address notary;
-=======
-    address _notary;
-    mapping(bytes32 => bool) private _unspent;
-
-    mapping(bytes32 => bool) private _locked;
-    mapping(bytes32 => bytes32) private _unlockHashes; // state ID => unlock hash
-    mapping(bytes32 => address) private _unlockDelegates; // unlock hash => delegate
-    mapping(bytes32 => bool) private _txids;
-
-    // Config follows the convention of a 4 byte type selector, followed by ABI encoded bytes
-    bytes4 public constant NotoConfigID_V0 = 0x00010000;
-
-    struct NotoConfig_V0 {
-        address notaryAddress;
->>>>>>> 24ebd5de
         uint64 variant;
         bytes data;
     }
@@ -64,7 +48,6 @@
     string private _symbol;
     address public notary;
     mapping(bytes32 => bool) private _unspent;
-    mapping(bytes32 => address) private _approvals;
     mapping(bytes32 => bool) private _txids;
 
     mapping(bytes32 => bool) private _locked;

--- conflicted
+++ resolved
@@ -70,43 +70,16 @@
         bytes calldata data
     ) external;
 
-<<<<<<< HEAD
     function name() external view returns (string memory);
 
     function symbol() external view returns (string memory);
 
     function decimals() external view returns (uint8);
 
-=======
->>>>>>> 24ebd5de
     function balanceOf(
         string memory account
     )
         external
         view
         returns (uint256 totalStates, uint256 totalBalance, bool overflow);
-<<<<<<< HEAD
-
-    struct StateEncoded {
-        bytes id;
-        string domain;
-        bytes32 schema;
-        address contractAddress;
-        bytes data;
-    }
-
-    struct UnlockRecipient {
-        string to;
-        uint256 amount;
-    }
-
-    struct UnlockPublicParams {
-        bytes32[] lockedInputs;
-        bytes32[] lockedOutputs;
-        bytes32[] outputs;
-        bytes signature;
-        bytes data;
-    }
-=======
->>>>>>> 24ebd5de
 }
--- conflicted
+++ resolved
@@ -199,22 +199,10 @@
 }
 
 func (sm *signingModule) signInMemory(ctx context.Context, privateKey []byte, req *proto.SignRequest) (res *proto.SignResponse, err error) {
-<<<<<<< HEAD
 	algo := strings.ToLower(req.Algorithm)
 	signer, ok := sm.inMemorySigners[algo]
 	if !ok {
 		return nil, i18n.NewError(ctx, msgs.MsgSigningUnsupportedAlgoForInMemorySigning, req.Algorithm)
-=======
-	switch strings.ToLower(req.Algorithm) {
-	case Algorithm_ECDSA_SECP256K1_PLAINBYTES:
-		kp := secp256k1.KeyPairFromBytes(privateKey)
-		sig, err := kp.SignDirect(req.Payload)
-		if err == nil {
-			return &proto.SignResponse{Payload: CompactRSV(sig)}, nil
-		}
-	default:
-		err = i18n.NewError(ctx, msgs.MsgSigningUnsupportedAlgoForInMemorySigning, req.Algorithm)
->>>>>>> d990b835
 	}
 	return signer.Sign(ctx, privateKey, req)
 }
@@ -223,13 +211,8 @@
 	var identifiers []*proto.PublicKeyIdentifier
 	for _, algo := range algorithms {
 		switch strings.ToLower(algo) {
-<<<<<<< HEAD
 		case api.Algorithm_ECDSA_SECP256K1_PLAINBYTES:
-			addr, _ := secp256k1.NewSecp256k1KeyPair(privateKey)
-=======
-		case Algorithm_ECDSA_SECP256K1_PLAINBYTES:
 			addr := secp256k1.KeyPairFromBytes(privateKey)
->>>>>>> d990b835
 			identifiers = append(identifiers, &proto.PublicKeyIdentifier{
 				Algorithm:  api.Algorithm_ECDSA_SECP256K1_PLAINBYTES,
 				Identifier: addr.Address.String(),

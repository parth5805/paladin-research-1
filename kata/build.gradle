--- conflicted
+++ resolved
@@ -16,16 +16,8 @@
 import org.apache.tools.ant.taskdefs.condition.Os
 
 ext {
-<<<<<<< HEAD
-    targetCoverage = 83
-=======
-    //TODO reported coverage does not seem to include component tests.  Need to investigate
-    //     (fyi don't know if this comment is still true after recent fixes to the coverage task in this
-    //       build file, or what the above commentor meant by component tests...
-    //       there's no task labelled that in this build file)
-    targetCoverage = 84
+    targetCoverage = 91
     maxCoverageBarGap = 1
->>>>>>> 6cf62e8d
 }
 
 task installTools(type:Exec) {
@@ -38,11 +30,7 @@
         "${projectDir}/bin/protoc-gen-go",
         "${projectDir}/bin/protoc-gen-go-grpc",
         "${projectDir}/bin/golangci-lint",
-<<<<<<< HEAD
         "${projectDir}/bin/mockery",
-        "${projectDir}/bin/atlas"
-=======
->>>>>>> 6cf62e8d
     ])
     // We use go.mod for dependency version management
     // tools/tools.go tracks deps too - to avoid go mod tidy discarding them all
@@ -76,7 +64,6 @@
     args "-fdX"
 }
 
-<<<<<<< HEAD
 
 task mockInternal(type: Exec) {
     workingDir '.'
@@ -91,11 +78,7 @@
     inputs.dir("${projectDir}/internal")
 }
 
-
-task goGet(type:Exec) {
-=======
 task goGet(type:Exec, dependsOn:tasks.protoc) {
->>>>>>> 6cf62e8d
     workingDir '.'
 
     inputs.files('go.mod')
@@ -258,13 +241,8 @@
         println "Coverage is ${totalCoverage}%"
         if (totalCoverage && totalCoverage.toFloat() < targetCoverage) {
             throw new GradleException("ERROR: Coverage is below ${targetCoverage}% (current coverage: ${totalCoverage}%)")
-<<<<<<< HEAD
-        } else if ( totalCoverage.toFloat() - targetCoverage > 10) {
-            throw new GradleException("ERROR: The target coverage ${targetCoverage}% is below the current coverage: ${totalCoverage}% for more than 1%, please update the targetCoverage value in ./kata/build.gradle file")
-=======
         } else if ( totalCoverage.toFloat() - targetCoverage > maxCoverageBarGap) {
             throw new GradleException("ERROR: The target coverage ${targetCoverage}% is below the current coverage: ${totalCoverage}% for more than ${maxCoverageBarGap}%, please update the targetCoverage value in ./kata/build.gradle file")
->>>>>>> 6cf62e8d
         } else {
             println "Coverage is above ${targetCoverage}%, current coverage: ${totalCoverage}%"
         }

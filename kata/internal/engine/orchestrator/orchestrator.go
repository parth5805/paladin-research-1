--- conflicted
+++ resolved
@@ -144,11 +144,7 @@
 	StaleTimeout:            confutil.P("10m"),
 }
 
-<<<<<<< HEAD
-func NewOrchestrator(ctx context.Context, contractAddress string, oc *OrchestratorConfig, components components.PreInitComponentsAndManagers, domainAPI components.DomainSmartContract) *Orchestrator {
-=======
-func NewOrchestrator(ctx context.Context, nodeID uuid.UUID, contractAddress string, oc *OrchestratorConfig, allComponents components.AllComponents, domainAPI components.DomainSmartContract, publisher types.Publisher, sequencer types.Sequencer) *Orchestrator {
->>>>>>> 3c1faefa
+func NewOrchestrator(ctx context.Context, nodeID uuid.UUID, contractAddress string, oc *OrchestratorConfig, allComponents components.PreInitComponentsAndManagers, domainAPI components.DomainSmartContract, publisher types.Publisher, sequencer types.Sequencer) *Orchestrator {
 
 	newOrchestrator := &Orchestrator{
 		ctx:                  log.WithLogField(ctx, "role", fmt.Sprintf("orchestrator-%s", contractAddress)),

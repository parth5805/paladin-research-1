// Copyright © 2024 Kaleido, Inc.
//
// SPDX-License-Identifier: Apache-2.0
//
// Licensed under the Apache License, Version 2.0 (the "License");
// you may not use this file except in compliance with the License.
// You may obtain a copy of the License at
//
//	http://www.apache.org/licenses/LICENSE-2.0
//
// Unless required by applicable law or agreed to in writing, software
// distributed under the License is distributed on an "AS IS" BASIS,
// WITHOUT WARRANTIES OR CONDITIONS OF ANY KIND, either express or implied.
// See the License for the specific language governing permissions and
// limitations under the License.

package msgs

import (
	"fmt"
	"strings"

	"github.com/hyperledger/firefly-common/pkg/i18n"
	"golang.org/x/text/language"
)

const kataPrefix = "PD01"

var registered = false
var ffe = func(key, translation string, statusHint ...int) i18n.ErrorMessageKey {
	if !registered {
		i18n.RegisterPrefix(kataPrefix, "Paladin Transaction Manager")
		registered = true
	}
	if !strings.HasPrefix(key, kataPrefix) {
		panic(fmt.Errorf("must have prefix '%s': %s", kataPrefix, key))
	}
	return i18n.FFE(language.AmericanEnglish, key, translation, statusHint...)
}

var (

	// States PD0101XX
	MsgStateInvalidHex                = ffe("PD010100", "Invalid hex: %s")
	MsgStateInvalidLength             = ffe("PD010101", "Invalid hash len expected=%d actual=%d")
	MsgStateInvalidABIParam           = ffe("PD010102", "Invalid ABI parameter")
	MsgStateInvalidSchemaType         = ffe("PD010103", "Invalid state schema type: %s")
	MsgStateManagerQuiescing          = ffe("PD010104", "State store shutting down")
	MsgStateOpInvalid                 = ffe("PD010105", "State operation invalid")
	MsgStateSchemaNotFound            = ffe("PD010106", "Schema not found with hash %s")
	MsgStateLabelFieldNotElementary   = ffe("PD010107", "Label field %s is not elementary type (%s)")
	MsgStateLabelFieldNotNamed        = ffe("PD010108", "Label field with index %d is not named")
	MsgStateLabelFieldUnexpectedValue = ffe("PD010109", "Value type for field %s %T from ABI decoding library does not match expected value type %T")
	MsgStateLabelFieldMissing         = ffe("PD010110", "Label field %s missing")
	MsgStateLabelFieldNotSupported    = ffe("PD010111", "Label field %s is not a supported elementary type (%s)")
	MsgStateNotFound                  = ffe("PD010112", "State not found with hash %s")
	MsgStateInvalidSchema             = ffe("PD010113", "Invalid schema")
	MsgStateABITypeMustBeTuple        = ffe("PD010114", "ABI type definition must be a tuple parameter with an internalType such as 'struct StructName'")
	MsgStateLabelFieldNotUnique       = ffe("PD010115", "Label field with index %d has a duplicate name '%s'")
	MsgStateInvalidValue              = ffe("PD010116", "Invalid value")

	// Persistence PD0102XX
	MsgPersistenceInvalidType         = ffe("PD010200", "Invalid persistence type: %s")
	MsgPersistenceMissingURI          = ffe("PD010201", "Missing database connection URI")
	MsgPersistenceInitFailed          = ffe("PD010202", "Database init failed")
	MsgPersistenceMigrationFailed     = ffe("PD010203", "Database migration failed")
	MsgPersistenceMissingMigrationDir = ffe("PD010204", "Missing database migration directory for autoMigrate")

<<<<<<< HEAD
	// Filters PD0103XX
	MsgFiltersUnknownField              = ffe("PD010300", "Unknown field '%s'")
	MsgFiltersJSONQueryValueUnsupported = ffe("PD010301", "JSON query value not supported: %s")
	MsgFiltersJSONQueryOpUnsupportedMod = ffe("PD010302", "Operation '%s' does not support modifiers: %v")
	MsgFiltersValueInvalidForInt64      = ffe("PD010303", "Value '%s' cannot be parsed as a 64bit signed integer")
	MsgFiltersValueInvalidForBool       = ffe("PD010304", "Value '%s' cannot be parsed as a boolean")
	MsgFiltersValueInvalidForString     = ffe("PD010305", "Value '%s' cannot be parsed as a string")
	MsgFiltersValueInvalidForBigInt     = ffe("PD010306", "Type '%T' cannot be converted to a big integer")
	MsgFiltersValueIntStringParseFail   = ffe("PD010307", "Value '%s' cannot be converted to a big integer")
	MsgFiltersValueMissing              = ffe("PD010308", "Value missing for filter field '%s'")
	MsgFiltersMustBeBuiltUnscoped       = ffe("PD010309", "Scoped SQL builder (rather than DB) incorrect passed into filter builder")
	MsgFiltersJSONValueParseError       = ffe("PD010310", "Failed to parse value for field '%s' (as %T): %v")
	MsgFiltersValueInvalidHex           = ffe("PD010311", "Failed to parse value as hex: %v")
=======
	// Transaction Processor PD0103XX
	MsgTransactionProcessorInvalidStage = ffe("PD010300", "Invalid stage: %s")

>>>>>>> 90dfd267
	// Transaction store PD0104XX
	MsgTransactionMissingField = ffe("PD010400", "Must provide a payload (one of PayloadJSON or PayloadRLP), from, and contract address.  Mising %v")

	// Config PD0105XX
	MsgConfigFileMissing    = ffe("PD010500", "Config file not found at path: %s")
	MsgConfigFileReadError  = ffe("PD010501", "Failed to read config file %s with error: %s")
	MsgConfigFileParseError = ffe("PD010502", "Failed to parse config file %s with error: %s")
)<|MERGE_RESOLUTION|>--- conflicted
+++ resolved
@@ -66,25 +66,9 @@
 	MsgPersistenceMigrationFailed     = ffe("PD010203", "Database migration failed")
 	MsgPersistenceMissingMigrationDir = ffe("PD010204", "Missing database migration directory for autoMigrate")
 
-<<<<<<< HEAD
-	// Filters PD0103XX
-	MsgFiltersUnknownField              = ffe("PD010300", "Unknown field '%s'")
-	MsgFiltersJSONQueryValueUnsupported = ffe("PD010301", "JSON query value not supported: %s")
-	MsgFiltersJSONQueryOpUnsupportedMod = ffe("PD010302", "Operation '%s' does not support modifiers: %v")
-	MsgFiltersValueInvalidForInt64      = ffe("PD010303", "Value '%s' cannot be parsed as a 64bit signed integer")
-	MsgFiltersValueInvalidForBool       = ffe("PD010304", "Value '%s' cannot be parsed as a boolean")
-	MsgFiltersValueInvalidForString     = ffe("PD010305", "Value '%s' cannot be parsed as a string")
-	MsgFiltersValueInvalidForBigInt     = ffe("PD010306", "Type '%T' cannot be converted to a big integer")
-	MsgFiltersValueIntStringParseFail   = ffe("PD010307", "Value '%s' cannot be converted to a big integer")
-	MsgFiltersValueMissing              = ffe("PD010308", "Value missing for filter field '%s'")
-	MsgFiltersMustBeBuiltUnscoped       = ffe("PD010309", "Scoped SQL builder (rather than DB) incorrect passed into filter builder")
-	MsgFiltersJSONValueParseError       = ffe("PD010310", "Failed to parse value for field '%s' (as %T): %v")
-	MsgFiltersValueInvalidHex           = ffe("PD010311", "Failed to parse value as hex: %v")
-=======
 	// Transaction Processor PD0103XX
 	MsgTransactionProcessorInvalidStage = ffe("PD010300", "Invalid stage: %s")
 
->>>>>>> 90dfd267
 	// Transaction store PD0104XX
 	MsgTransactionMissingField = ffe("PD010400", "Must provide a payload (one of PayloadJSON or PayloadRLP), from, and contract address.  Mising %v")
 
@@ -92,4 +76,18 @@
 	MsgConfigFileMissing    = ffe("PD010500", "Config file not found at path: %s")
 	MsgConfigFileReadError  = ffe("PD010501", "Failed to read config file %s with error: %s")
 	MsgConfigFileParseError = ffe("PD010502", "Failed to parse config file %s with error: %s")
+
+	// Filters PD0106XX
+	MsgFiltersUnknownField              = ffe("PD010600", "Unknown field '%s'")
+	MsgFiltersJSONQueryValueUnsupported = ffe("PD010601", "JSON query value not supported: %s")
+	MsgFiltersJSONQueryOpUnsupportedMod = ffe("PD010602", "Operation '%s' does not support modifiers: %v")
+	MsgFiltersValueInvalidForInt64      = ffe("PD010603", "Value '%s' cannot be parsed as a 64bit signed integer")
+	MsgFiltersValueInvalidForBool       = ffe("PD010604", "Value '%s' cannot be parsed as a boolean")
+	MsgFiltersValueInvalidForString     = ffe("PD010605", "Value '%s' cannot be parsed as a string")
+	MsgFiltersValueInvalidForBigInt     = ffe("PD010606", "Type '%T' cannot be converted to a big integer")
+	MsgFiltersValueIntStringParseFail   = ffe("PD010607", "Value '%s' cannot be converted to a big integer")
+	MsgFiltersValueMissing              = ffe("PD010608", "Value missing for filter field '%s'")
+	MsgFiltersMustBeBuiltUnscoped       = ffe("PD010609", "Scoped SQL builder (rather than DB) incorrect passed into filter builder")
+	MsgFiltersJSONValueParseError       = ffe("PD010610", "Failed to parse value for field '%s' (as %T): %v")
+	MsgFiltersValueInvalidHex           = ffe("PD010611", "Failed to parse value as hex: %v")
 )
--- conflicted
+++ resolved
@@ -40,7 +40,6 @@
 
   return (
     <>
-<<<<<<< HEAD
       <Button
         startIcon={Icon}
         disableElevation
@@ -48,11 +47,8 @@
         fullWidth
         variant="contained"
         color="secondary"
-        sx={{ paddingTop: 0, paddingBottom: 0, textTransform: 'none', fontWeight: '400' }}
+        sx={{ paddingTop: 0, paddingBottom: 0, textTransform: 'none', fontWeight: '400', whiteSpace: 'nowrap' }}
         size="small">
-=======
-      <Button disableElevation onClick={() => setHashDialogOpen(true)} fullWidth variant="contained" sx={{ paddingTop: 0, paddingBottom: 0, textTransform: 'none', fontWeight: '400', whiteSpace: 'nowrap'}} size="small">
->>>>>>> 912bc51d
         {`${title} | ${getHash(hash)}`}
       </Button>
       <HashDialog dialogOpen={hashDialogOpen} setDialogOpen={setHashDialogOpen} title={title} hash={hash} />

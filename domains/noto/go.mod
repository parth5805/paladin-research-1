module github.com/kaleido-io/paladin/domains/noto

go 1.22.5

require (
	github.com/go-resty/resty/v2 v2.14.0
	github.com/hyperledger/firefly-common v1.4.8
	github.com/hyperledger/firefly-signer v1.1.14
	github.com/kaleido-io/paladin/core v0.0.0-00010101000000-000000000000
	github.com/kaleido-io/paladin/toolkit v0.0.0-00010101000000-000000000000
	github.com/stretchr/testify v1.9.0
)

require (
	github.com/Code-Hex/go-generics-cache v1.5.1 // indirect
	github.com/aidarkhanov/nanoid v1.0.8 // indirect
	github.com/beorn7/perks v1.0.1 // indirect
	github.com/btcsuite/btcd v0.23.5-0.20231215221805-96c9fd8078fd // indirect
	github.com/btcsuite/btcd/btcec/v2 v2.3.2 // indirect
	github.com/btcsuite/btcd/btcutil v1.1.5 // indirect
	github.com/btcsuite/btcd/chaincfg/chainhash v1.1.0 // indirect
	github.com/cespare/xxhash/v2 v2.3.0 // indirect
	github.com/davecgh/go-spew v1.1.2-0.20180830191138-d8f796af33cc // indirect
	github.com/dchest/blake512 v1.0.0 // indirect
	github.com/decred/dcrd/dcrec/secp256k1/v4 v4.2.0 // indirect
	github.com/docker/go-units v0.5.0 // indirect
	github.com/fsnotify/fsnotify v1.7.0 // indirect
	github.com/getkin/kin-openapi v0.122.0 // indirect
	github.com/ghodss/yaml v1.0.0 // indirect
	github.com/go-openapi/jsonpointer v0.20.2 // indirect
	github.com/go-openapi/swag v0.22.7 // indirect
	github.com/golang-migrate/migrate/v4 v4.17.1 // indirect
	github.com/google/uuid v1.6.0 // indirect
	github.com/gorilla/mux v1.8.1 // indirect
	github.com/gorilla/websocket v1.5.3 // indirect
	github.com/hashicorp/errwrap v1.1.0 // indirect
	github.com/hashicorp/go-multierror v1.1.1 // indirect
	github.com/hashicorp/hcl v1.0.0 // indirect
	github.com/hyperledger-labs/zeto/go-sdk v0.0.0-20240905213624-43a614759076 // indirect
	github.com/iden3/go-iden3-crypto v0.0.16 // indirect
	github.com/iden3/go-rapidsnark/prover v0.0.10 // indirect
	github.com/iden3/go-rapidsnark/types v0.0.2 // indirect
	github.com/iden3/go-rapidsnark/witness/v2 v2.0.0 // indirect
	github.com/iden3/go-rapidsnark/witness/wasmer v0.0.0-20240621085734-9323fbec34a3 // indirect
	github.com/iden3/wasmer-go v0.0.1 // indirect
	github.com/inconshreveable/mousetrap v1.1.0 // indirect
	github.com/invopop/yaml v0.2.0 // indirect
	github.com/jackc/pgpassfile v1.0.0 // indirect
	github.com/jackc/pgservicefile v0.0.0-20240606120523-5a60cdf6a761 // indirect
	github.com/jackc/pgx/v5 v5.6.0 // indirect
	github.com/jackc/puddle/v2 v2.2.1 // indirect
	github.com/jinzhu/inflection v1.0.0 // indirect
	github.com/jinzhu/now v1.1.5 // indirect
	github.com/josharian/intern v1.0.0 // indirect
	github.com/lib/pq v1.10.9 // indirect
	github.com/magiconair/properties v1.8.7 // indirect
	github.com/mailru/easyjson v0.7.7 // indirect
	github.com/mattn/go-colorable v0.1.13 // indirect
	github.com/mattn/go-isatty v0.0.20 // indirect
	github.com/mattn/go-sqlite3 v1.14.22 // indirect
	github.com/mgutz/ansi v0.0.0-20200706080929-d51e80ef957d // indirect
	github.com/mitchellh/mapstructure v1.5.0 // indirect
	github.com/mohae/deepcopy v0.0.0-20170929034955-c48cc78d4826 // indirect
	github.com/munnerz/goautoneg v0.0.0-20191010083416-a7dc8b61c822 // indirect
	github.com/onsi/gomega v1.33.1 // indirect
	github.com/pelletier/go-toml/v2 v2.2.2 // indirect
	github.com/perimeterx/marshmallow v1.1.5 // indirect
	github.com/pkg/errors v0.9.1 // indirect
	github.com/pmezard/go-difflib v1.0.1-0.20181226105442-5d4384ee4fb2 // indirect
	github.com/prometheus/client_golang v1.19.1 // indirect
	github.com/prometheus/client_model v0.6.1 // indirect
	github.com/prometheus/common v0.55.0 // indirect
	github.com/prometheus/procfs v0.15.1 // indirect
	github.com/rs/cors v1.11.0 // indirect
	github.com/sagikazarmark/locafero v0.6.0 // indirect
	github.com/sagikazarmark/slog-shim v0.1.0 // indirect
	github.com/santhosh-tekuri/jsonschema/v5 v5.3.1 // indirect
	github.com/sirupsen/logrus v1.9.3 // indirect
	github.com/sourcegraph/conc v0.3.0 // indirect
	github.com/spf13/afero v1.11.0 // indirect
	github.com/spf13/cast v1.6.0 // indirect
	github.com/spf13/cobra v1.8.1 // indirect
	github.com/spf13/pflag v1.0.5 // indirect
	github.com/spf13/viper v1.19.0 // indirect
	github.com/subosito/gotenv v1.6.0 // indirect
	github.com/tyler-smith/go-bip39 v1.1.0 // indirect
	github.com/x-cray/logrus-prefixed-formatter v0.5.2 // indirect
	gitlab.com/hfuss/mux-prometheus v0.0.5 // indirect
	go.uber.org/atomic v1.11.0 // indirect
	go.uber.org/multierr v1.11.0 // indirect
	golang.org/x/crypto v0.27.0 // indirect
	golang.org/x/exp v0.0.0-20240719175910-8a7402abbf56 // indirect
	golang.org/x/net v0.28.0 // indirect
	golang.org/x/sync v0.8.0 // indirect
<<<<<<< HEAD
	golang.org/x/sys v0.24.0 // indirect
	golang.org/x/term v0.23.0 // indirect
=======
	golang.org/x/sys v0.25.0 // indirect
	golang.org/x/term v0.24.0 // indirect
>>>>>>> 409be6f6
	golang.org/x/text v0.18.0 // indirect
	golang.org/x/time v0.6.0 // indirect
	google.golang.org/genproto/googleapis/rpc v0.0.0-20240812133136-8ffd90a71988 // indirect
	google.golang.org/grpc v1.65.0 // indirect
	google.golang.org/protobuf v1.34.2 // indirect
	gopkg.in/ini.v1 v1.67.0 // indirect
	gopkg.in/natefinch/lumberjack.v2 v2.2.1 // indirect
	gopkg.in/yaml.v2 v2.4.0 // indirect
	gopkg.in/yaml.v3 v3.0.1 // indirect
	gorm.io/driver/postgres v1.5.9 // indirect
	gorm.io/driver/sqlite v1.5.6 // indirect
	gorm.io/gorm v1.25.11 // indirect
)

replace github.com/kaleido-io/paladin/core => ../../core/go

replace github.com/kaleido-io/paladin/toolkit => ../../toolkit/go<|MERGE_RESOLUTION|>--- conflicted
+++ resolved
@@ -92,13 +92,8 @@
 	golang.org/x/exp v0.0.0-20240719175910-8a7402abbf56 // indirect
 	golang.org/x/net v0.28.0 // indirect
 	golang.org/x/sync v0.8.0 // indirect
-<<<<<<< HEAD
-	golang.org/x/sys v0.24.0 // indirect
-	golang.org/x/term v0.23.0 // indirect
-=======
 	golang.org/x/sys v0.25.0 // indirect
 	golang.org/x/term v0.24.0 // indirect
->>>>>>> 409be6f6
 	golang.org/x/text v0.18.0 // indirect
 	golang.org/x/time v0.6.0 // indirect
 	google.golang.org/genproto/googleapis/rpc v0.0.0-20240812133136-8ffd90a71988 // indirect

--- conflicted
+++ resolved
@@ -65,10 +65,6 @@
 type NotoDeployParams struct {
 	Name          string             `json:"name,omitempty"`
 	TransactionID string             `json:"transactionId"`
-<<<<<<< HEAD
-=======
-	NotaryType    tktypes.HexUint64  `json:"notaryType"`
->>>>>>> 93cd0d35
 	NotaryAddress tktypes.EthAddress `json:"notaryAddress"`
 	Data          tktypes.HexBytes   `json:"data"`
 }
@@ -210,7 +206,6 @@
 		return nil, i18n.NewError(ctx, msgs.MsgErrorVerifyingAddress, "notary")
 	}
 
-<<<<<<< HEAD
 	deployData := &types.NotoConfigData_V0{
 		NotaryLookup:    notary.Lookup,
 		NotaryType:      types.NotaryTypeSigner,
@@ -218,19 +213,6 @@
 	}
 	if params.RestrictMinting != nil {
 		deployData.RestrictMinting = *params.RestrictMinting
-=======
-	var notaryType tktypes.HexUint64
-	var notaryAddress *tktypes.EthAddress
-	if params.GuardPublicAddress.IsZero() {
-		notaryAddress, err = tktypes.ParseEthAddress(notary.Verifier)
-		if err != nil {
-			return nil, err
-		}
-		notaryType = types.NotaryTypeSigner
-	} else {
-		notaryAddress = params.GuardPublicAddress
-		notaryType = types.NotaryTypeContract
->>>>>>> 93cd0d35
 	}
 
 	notaryAddress, err := tktypes.ParseEthAddress(notary.Verifier)
@@ -283,12 +265,13 @@
 	domainConfig, err := n.decodeConfig(ctx, req.ContractConfig)
 	if err == nil {
 		parsedConfig := &types.NotoParsedConfig{
-			NotaryType:     domainConfig.NotaryType,
-			NotaryAddress:  domainConfig.NotaryAddress,
-			Variant:        domainConfig.Variant,
-			NotaryLookup:   domainConfig.DecodedData.NotaryLookup,
-			PrivateAddress: domainConfig.DecodedData.PrivateAddress,
-			PrivateGroup:   domainConfig.DecodedData.PrivateGroup,
+			NotaryType:      domainConfig.DecodedData.NotaryType,
+			NotaryAddress:   domainConfig.NotaryAddress,
+			Variant:         domainConfig.Variant,
+			NotaryLookup:    domainConfig.DecodedData.NotaryLookup,
+			PrivateAddress:  domainConfig.DecodedData.PrivateAddress,
+			PrivateGroup:    domainConfig.DecodedData.PrivateGroup,
+			RestrictMinting: domainConfig.DecodedData.RestrictMinting,
 		}
 		notoContractConfigJSON, err = json.Marshal(parsedConfig)
 	}

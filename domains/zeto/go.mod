module github.com/kaleido-io/paladin/domains/zeto

go 1.22.5

require (
	github.com/go-resty/resty/v2 v2.14.0
	github.com/hyperledger-labs/zeto/go-sdk v0.0.0-20240812164533-f19c3b9c5915
	github.com/hyperledger/firefly-common v1.4.8
	github.com/hyperledger/firefly-signer v1.1.14-0.20240827185235-2fe278d0353f
	github.com/iden3/go-iden3-crypto v0.0.16
	github.com/kaleido-io/paladin/kata v0.0.0-00010101000000-000000000000
	github.com/kaleido-io/paladin/toolkit v0.0.0-00010101000000-000000000000
	github.com/stretchr/testify v1.9.0
	google.golang.org/protobuf v1.34.2
<<<<<<< HEAD
	gopkg.in/yaml.v2 v2.4.0
	gopkg.in/yaml.v3 v3.0.1
=======
>>>>>>> 3cabb851
)

require (
	github.com/Code-Hex/go-generics-cache v1.5.1 // indirect
	github.com/aidarkhanov/nanoid v1.0.8 // indirect
	github.com/beorn7/perks v1.0.1 // indirect
	github.com/btcsuite/btcd v0.23.5-0.20231215221805-96c9fd8078fd // indirect
	github.com/btcsuite/btcd/btcec/v2 v2.3.2 // indirect
	github.com/btcsuite/btcd/btcutil v1.1.5 // indirect
	github.com/btcsuite/btcd/chaincfg/chainhash v1.1.0 // indirect
	github.com/cespare/xxhash/v2 v2.3.0 // indirect
	github.com/davecgh/go-spew v1.1.2-0.20180830191138-d8f796af33cc // indirect
	github.com/dchest/blake512 v1.0.0 // indirect
	github.com/decred/dcrd/dcrec/secp256k1/v4 v4.2.0 // indirect
	github.com/docker/go-units v0.5.0 // indirect
	github.com/fsnotify/fsnotify v1.7.0 // indirect
	github.com/getkin/kin-openapi v0.122.0 // indirect
	github.com/ghodss/yaml v1.0.0 // indirect
	github.com/go-openapi/jsonpointer v0.20.2 // indirect
	github.com/go-openapi/swag v0.22.7 // indirect
	github.com/golang-migrate/migrate/v4 v4.17.1 // indirect
	github.com/google/uuid v1.6.0 // indirect
	github.com/gorilla/mux v1.8.1 // indirect
	github.com/gorilla/websocket v1.5.3 // indirect
	github.com/hashicorp/errwrap v1.1.0 // indirect
	github.com/hashicorp/go-multierror v1.1.1 // indirect
	github.com/hashicorp/hcl v1.0.0 // indirect
	github.com/iden3/go-rapidsnark/prover v0.0.10 // indirect
	github.com/iden3/go-rapidsnark/types v0.0.2 // indirect
	github.com/iden3/go-rapidsnark/witness/v2 v2.0.0 // indirect
	github.com/iden3/go-rapidsnark/witness/wasmer v0.0.0-20230524142950-0986cf057d4e // indirect
	github.com/iden3/wasmer-go v0.0.1 // indirect
	github.com/inconshreveable/mousetrap v1.1.0 // indirect
	github.com/invopop/yaml v0.2.0 // indirect
	github.com/jackc/pgpassfile v1.0.0 // indirect
	github.com/jackc/pgservicefile v0.0.0-20240606120523-5a60cdf6a761 // indirect
	github.com/jackc/pgx/v5 v5.6.0 // indirect
	github.com/jackc/puddle/v2 v2.2.1 // indirect
	github.com/jinzhu/inflection v1.0.0 // indirect
	github.com/jinzhu/now v1.1.5 // indirect
	github.com/josharian/intern v1.0.0 // indirect
	github.com/lib/pq v1.10.9 // indirect
	github.com/magiconair/properties v1.8.7 // indirect
	github.com/mailru/easyjson v0.7.7 // indirect
	github.com/mattn/go-colorable v0.1.13 // indirect
	github.com/mattn/go-isatty v0.0.20 // indirect
	github.com/mattn/go-sqlite3 v1.14.22 // indirect
	github.com/mgutz/ansi v0.0.0-20200706080929-d51e80ef957d // indirect
	github.com/mitchellh/mapstructure v1.5.0 // indirect
	github.com/mohae/deepcopy v0.0.0-20170929034955-c48cc78d4826 // indirect
	github.com/munnerz/goautoneg v0.0.0-20191010083416-a7dc8b61c822 // indirect
	github.com/onsi/gomega v1.33.1 // indirect
	github.com/pelletier/go-toml/v2 v2.2.2 // indirect
	github.com/perimeterx/marshmallow v1.1.5 // indirect
	github.com/pkg/errors v0.9.1 // indirect
	github.com/pmezard/go-difflib v1.0.1-0.20181226105442-5d4384ee4fb2 // indirect
	github.com/prometheus/client_golang v1.19.1 // indirect
	github.com/prometheus/client_model v0.6.1 // indirect
	github.com/prometheus/common v0.55.0 // indirect
	github.com/prometheus/procfs v0.15.1 // indirect
	github.com/rs/cors v1.11.0 // indirect
	github.com/sagikazarmark/locafero v0.6.0 // indirect
	github.com/sagikazarmark/slog-shim v0.1.0 // indirect
	github.com/santhosh-tekuri/jsonschema/v5 v5.3.1 // indirect
	github.com/sirupsen/logrus v1.9.3 // indirect
	github.com/sourcegraph/conc v0.3.0 // indirect
	github.com/spf13/afero v1.11.0 // indirect
	github.com/spf13/cast v1.6.0 // indirect
	github.com/spf13/cobra v1.8.1 // indirect
	github.com/spf13/pflag v1.0.5 // indirect
	github.com/spf13/viper v1.19.0 // indirect
	github.com/subosito/gotenv v1.6.0 // indirect
	github.com/tyler-smith/go-bip39 v1.1.0 // indirect
	github.com/x-cray/logrus-prefixed-formatter v0.5.2 // indirect
	gitlab.com/hfuss/mux-prometheus v0.0.5 // indirect
	go.uber.org/atomic v1.11.0 // indirect
	go.uber.org/multierr v1.11.0 // indirect
	golang.org/x/crypto v0.26.0 // indirect
	golang.org/x/exp v0.0.0-20240719175910-8a7402abbf56 // indirect
	golang.org/x/net v0.28.0 // indirect
	golang.org/x/sync v0.8.0 // indirect
	golang.org/x/sys v0.24.0 // indirect
	golang.org/x/term v0.23.0 // indirect
	golang.org/x/text v0.17.0 // indirect
	golang.org/x/time v0.6.0 // indirect
	google.golang.org/genproto/googleapis/rpc v0.0.0-20240812133136-8ffd90a71988 // indirect
	google.golang.org/grpc v1.65.0 // indirect
	gopkg.in/ini.v1 v1.67.0 // indirect
	gopkg.in/natefinch/lumberjack.v2 v2.2.1 // indirect
<<<<<<< HEAD
=======
	gopkg.in/yaml.v2 v2.4.0 // indirect
	gopkg.in/yaml.v3 v3.0.1 // indirect
>>>>>>> 3cabb851
	gorm.io/driver/postgres v1.5.9 // indirect
	gorm.io/driver/sqlite v1.5.6 // indirect
	gorm.io/gorm v1.25.11 // indirect
)

replace github.com/kaleido-io/paladin/kata => ../../kata

replace github.com/kaleido-io/paladin/toolkit => ../../toolkit_go

replace github.com/hyperledger-labs/zeto/go-sdk => ../../zeto/go-sdk<|MERGE_RESOLUTION|>--- conflicted
+++ resolved
@@ -12,11 +12,6 @@
 	github.com/kaleido-io/paladin/toolkit v0.0.0-00010101000000-000000000000
 	github.com/stretchr/testify v1.9.0
 	google.golang.org/protobuf v1.34.2
-<<<<<<< HEAD
-	gopkg.in/yaml.v2 v2.4.0
-	gopkg.in/yaml.v3 v3.0.1
-=======
->>>>>>> 3cabb851
 )
 
 require (
@@ -106,11 +101,8 @@
 	google.golang.org/grpc v1.65.0 // indirect
 	gopkg.in/ini.v1 v1.67.0 // indirect
 	gopkg.in/natefinch/lumberjack.v2 v2.2.1 // indirect
-<<<<<<< HEAD
-=======
 	gopkg.in/yaml.v2 v2.4.0 // indirect
 	gopkg.in/yaml.v3 v3.0.1 // indirect
->>>>>>> 3cabb851
 	gorm.io/driver/postgres v1.5.9 // indirect
 	gorm.io/driver/sqlite v1.5.6 // indirect
 	gorm.io/gorm v1.25.11 // indirect

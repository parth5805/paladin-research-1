--- conflicted
+++ resolved
@@ -33,7 +33,7 @@
 	"github.com/kaleido-io/paladin/domains/zeto/pkg/zetosigner"
 	"github.com/kaleido-io/paladin/domains/zeto/pkg/zetosigner/zetosignerapi"
 	"github.com/kaleido-io/paladin/toolkit/pkg/domain"
-	"github.com/kaleido-io/paladin/toolkit/pkg/prototk"
+	pb "github.com/kaleido-io/paladin/toolkit/pkg/prototk"
 	"github.com/kaleido-io/paladin/toolkit/pkg/tktypes"
 	"github.com/stretchr/testify/assert"
 	"github.com/stretchr/testify/require"
@@ -41,21 +41,31 @@
 )
 
 type testDomainCallbacks struct {
-	returnFunc func() (*prototk.FindAvailableStatesResponse, error)
-}
-
-func (dc *testDomainCallbacks) FindAvailableStates(ctx context.Context, req *prototk.FindAvailableStatesRequest) (*prototk.FindAvailableStatesResponse, error) {
+	returnFunc func() (*pb.FindAvailableStatesResponse, error)
+}
+
+func (dc *testDomainCallbacks) FindAvailableStates(ctx context.Context, req *pb.FindAvailableStatesRequest) (*pb.FindAvailableStatesResponse, error) {
 	return dc.returnFunc()
 }
 
-func (dc *testDomainCallbacks) EncodeData(ctx context.Context, req *prototk.EncodeDataRequest) (*prototk.EncodeDataResponse, error) {
+func (dc *testDomainCallbacks) EncodeData(ctx context.Context, req *pb.EncodeDataRequest) (*pb.EncodeDataResponse, error) {
 	return nil, nil
 }
-func (dc *testDomainCallbacks) RecoverSigner(ctx context.Context, req *prototk.RecoverSignerRequest) (*prototk.RecoverSignerResponse, error) {
+func (dc *testDomainCallbacks) RecoverSigner(ctx context.Context, req *pb.RecoverSignerRequest) (*pb.RecoverSignerResponse, error) {
 	return nil, nil
 }
 
-func (dc *testDomainCallbacks) DecodeData(context.Context, *prototk.DecodeDataRequest) (*prototk.DecodeDataResponse, error) {
+func (dc *testDomainCallbacks) DecodeData(context.Context, *pb.DecodeDataRequest) (*pb.DecodeDataResponse, error) {
+	return nil, nil
+}
+func (dc *testDomainCallbacks) GetStatesByID(ctx context.Context, req *pb.GetStatesByIDRequest) (*pb.GetStatesByIDResponse, error) {
+	return nil, nil
+}
+func (dc *testDomainCallbacks) LocalNodeName(context.Context, *pb.LocalNodeNameRequest) (*pb.LocalNodeNameResponse, error) {
+	return nil, nil
+}
+
+func (dc *testDomainCallbacks) SendTransaction(ctx context.Context, tx *pb.SendTransactionRequest) (*pb.SendTransactionResponse, error) {
 	return nil, nil
 }
 
@@ -74,7 +84,7 @@
 	}
 	configBytes, err := json.Marshal(dfConfig)
 	assert.NoError(t, err)
-	req := &prototk.ConfigureDomainRequest{
+	req := &pb.ConfigureDomainRequest{
 		Name:       "z1",
 		ConfigJson: "bad json",
 	}
@@ -110,8 +120,8 @@
 func TestInitDomain(t *testing.T) {
 	testCallbacks := &domain.MockDomainCallbacks{}
 	z := New(testCallbacks)
-	req := &prototk.InitDomainRequest{
-		AbiStateSchemas: []*prototk.StateSchema{
+	req := &pb.InitDomainRequest{
+		AbiStateSchemas: []*pb.StateSchema{
 			{
 				Id: "schema1",
 			},
@@ -138,8 +148,8 @@
 func TestInitDeploy(t *testing.T) {
 	testCallbacks := &domain.MockDomainCallbacks{}
 	z := New(testCallbacks)
-	req := &prototk.InitDeployRequest{
-		Transaction: &prototk.DeployTransactionSpecification{
+	req := &pb.InitDeployRequest{
+		Transaction: &pb.DeployTransactionSpecification{
 			TransactionId:         "0x1234",
 			ConstructorParamsJson: "bad json",
 		},
@@ -153,7 +163,6 @@
 }
 
 func TestPrepareDeploy(t *testing.T) {
-<<<<<<< HEAD
 	testCases := []struct {
 		name                  string
 		constructorParamsJson string
@@ -166,18 +175,6 @@
 			name:                  "Invalid JSON in ConstructorParamsJson",
 			constructorParamsJson: "bad json",
 			errorMsg:              "PD210006: Failed to validate prepare deploy parameters. invalid character 'b' looking for beginning of value",
-=======
-	testCallbacks := &domain.MockDomainCallbacks{}
-	z := New(testCallbacks)
-	z.config = &types.DomainFactoryConfig{
-		DomainContracts: types.DomainConfigContracts{
-			Implementations: []*types.DomainContract{
-				{
-					Name:      "testToken1",
-					CircuitId: "circuit1",
-				},
-			},
->>>>>>> 818560bc
 		},
 		{
 			name:                  "Circuit ID Not Found",
@@ -224,12 +221,12 @@
 				},
 			}
 
-			req := &prototk.PrepareDeployRequest{
-				Transaction: &prototk.DeployTransactionSpecification{
+			req := &pb.PrepareDeployRequest{
+				Transaction: &pb.DeployTransactionSpecification{
 					TransactionId:         "0x1234",
 					ConstructorParamsJson: tc.constructorParamsJson,
 				},
-				ResolvedVerifiers: []*prototk.ResolvedVerifier{
+				ResolvedVerifiers: []*pb.ResolvedVerifier{
 					{
 						Verifier: "Alice",
 					},
@@ -252,7 +249,7 @@
 func TestInitContract(t *testing.T) {
 	testCallbacks := &domain.MockDomainCallbacks{}
 	z := New(testCallbacks)
-	req := &prototk.InitContractRequest{
+	req := &pb.InitContractRequest{
 		ContractConfig: []byte("bad config"),
 	}
 	res, err := z.InitContract(context.Background(), req)
@@ -279,12 +276,12 @@
 func TestInitTransaction(t *testing.T) {
 	testCallbacks := &domain.MockDomainCallbacks{}
 	z := New(testCallbacks)
-	req := &prototk.InitTransactionRequest{
-		Transaction: &prototk.TransactionSpecification{
+	req := &pb.InitTransactionRequest{
+		Transaction: &pb.TransactionSpecification{
 			TransactionId:      "0x1234",
 			FunctionAbiJson:    "bad json",
 			FunctionParamsJson: "bad json",
-			ContractInfo: &prototk.ContractInfo{
+			ContractInfo: &pb.ContractInfo{
 				ContractConfigJson: `{!!! bad`,
 			},
 		},
@@ -348,23 +345,23 @@
 	testCallbacks := &domain.MockDomainCallbacks{}
 	z := New(testCallbacks)
 	z.name = "z1"
-	z.coinSchema = &prototk.StateSchema{
+	z.coinSchema = &pb.StateSchema{
 		Id: "coin",
 	}
 
 	assert.Equal(t, "z1", z.Name())
 	assert.Equal(t, "coin", z.CoinSchemaID())
 
-	req := &prototk.AssembleTransactionRequest{
-		Transaction: &prototk.TransactionSpecification{
+	req := &pb.AssembleTransactionRequest{
+		Transaction: &pb.TransactionSpecification{
 			TransactionId:      "0x1234",
 			FunctionAbiJson:    "{\"type\":\"function\",\"name\":\"mint\"}",
 			FunctionParamsJson: "{\"mints\":[{\"to\":\"Alice\",\"amount\":\"10\"}]}",
-			ContractInfo: &prototk.ContractInfo{
+			ContractInfo: &pb.ContractInfo{
 				ContractAddress: "0x1234567890123456789012345678901234567890",
 			},
 		},
-		ResolvedVerifiers: []*prototk.ResolvedVerifier{
+		ResolvedVerifiers: []*pb.ResolvedVerifier{
 			{
 				Lookup:       "Alice",
 				Verifier:     "0x7cdd539f3ed6c283494f47d8481f84308a6d7043087fb6711c9f1df04e2b8025",
@@ -389,11 +386,11 @@
 func TestEndorseTransaction(t *testing.T) {
 	testCallbacks := &domain.MockDomainCallbacks{}
 	z := New(testCallbacks)
-	req := &prototk.EndorseTransactionRequest{
-		Transaction: &prototk.TransactionSpecification{
+	req := &pb.EndorseTransactionRequest{
+		Transaction: &pb.TransactionSpecification{
 			TransactionId:      "0x1234",
 			FunctionParamsJson: "{\"mints\":[{\"to\":\"Alice\",\"amount\":\"10\"}]}",
-			ContractInfo: &prototk.ContractInfo{
+			ContractInfo: &pb.ContractInfo{
 				ContractAddress: "0x1234567890123456789012345678901234567890",
 			},
 		},
@@ -425,15 +422,15 @@
 			},
 		},
 	}
-	req := &prototk.PrepareTransactionRequest{
-		Transaction: &prototk.TransactionSpecification{
+	req := &pb.PrepareTransactionRequest{
+		Transaction: &pb.TransactionSpecification{
 			TransactionId:      "0x1234",
 			FunctionParamsJson: "{\"mints\":[{\"to\":\"Alice\",\"amount\":\"10\"}]}",
-			ContractInfo: &prototk.ContractInfo{
+			ContractInfo: &pb.ContractInfo{
 				ContractAddress: "0x1234567890123456789012345678901234567890",
 			},
 		},
-		OutputStates: []*prototk.EndorsableState{
+		OutputStates: []*pb.EndorsableState{
 			{
 				StateDataJson: "{\"salt\":\"0x042fac32983b19d76425cc54dd80e8a198f5d477c6a327cb286eb81a0c2b95ec\",\"owner\":\"0x7cdd539f3ed6c283494f47d8481f84308a6d7043087fb6711c9f1df04e2b8025\",\"amount\":\"0x0f\",\"hash\":\"0x303eb034d22aacc5dff09647928d757017a35e64e696d48609a250a6505e5d5f\"}",
 			},
@@ -453,83 +450,21 @@
 	assert.NoError(t, err)
 }
 
-<<<<<<< HEAD
-// func TestFindCoins(t *testing.T) {
-// 	testCallbacks := &testDomainCallbacks{
-// 		returnFunc: func() (*prototk.FindAvailableStatesResponse, error) {
-// 			return nil, errors.New("find coins error")
-// 		},
-// 	}
-// 	z := New(testCallbacks)
-// 	z.name = "z1"
-// 	z.coinSchema = &prototk.StateSchema{
-// 		Id: "coin",
-// 	}
-// 	useNullifiers := false
-// 	addr, _ := tktypes.ParseEthAddress("0x1234567890123456789012345678901234567890")
-// 	_, err := findCoins(context.Background(), z, useNullifiers, addr, "{}")
-// 	assert.EqualError(t, err, "find coins error")
-
-// 	testCallbacks.returnFunc = func() (*prototk.FindAvailableStatesResponse, error) {
-// 		return &prototk.FindAvailableStatesResponse{
-// 			States: []*prototk.StoredState{
-// 				{
-// 					DataJson: "{\"salt\":\"0x13de02d64a5736a56b2d35d2a83dd60397ba70aae6f8347629f0960d4fee5d58\",\"owner\":\"0xc1d218cf8993f940e75eabd3fee23dadc4e89cd1de479f03a61e91727959281b\",\"amount\":\"0x0a\"}",
-// 				},
-// 			},
-// 		}, nil
-// 	}
-// 	res, err := findCoins(context.Background(), z, useNullifiers, addr, "{}")
-// 	assert.NoError(t, err)
-// 	assert.NotNil(t, res)
-// }
-=======
-func TestFindCoins(t *testing.T) {
-	testCallbacks := &domain.MockDomainCallbacks{
-		MockFindAvailableStates: func() (*prototk.FindAvailableStatesResponse, error) {
-			return nil, errors.New("find coins error")
-		},
-	}
-	z := New(testCallbacks)
-	z.name = "z1"
-	z.coinSchema = &prototk.StateSchema{
-		Id: "coin",
-	}
-	useNullifiers := false
-	addr, _ := tktypes.ParseEthAddress("0x1234567890123456789012345678901234567890")
-	_, err := findCoins(context.Background(), z, useNullifiers, addr, "{}")
-	assert.EqualError(t, err, "find coins error")
-
-	testCallbacks.MockFindAvailableStates = func() (*prototk.FindAvailableStatesResponse, error) {
-		return &prototk.FindAvailableStatesResponse{
-			States: []*prototk.StoredState{
-				{
-					DataJson: "{\"salt\":\"0x13de02d64a5736a56b2d35d2a83dd60397ba70aae6f8347629f0960d4fee5d58\",\"owner\":\"0xc1d218cf8993f940e75eabd3fee23dadc4e89cd1de479f03a61e91727959281b\",\"amount\":\"0x0a\"}",
-				},
-			},
-		}, nil
-	}
-	res, err := findCoins(context.Background(), z, useNullifiers, addr, "{}")
-	assert.NoError(t, err)
-	assert.NotNil(t, res)
-}
->>>>>>> 818560bc
-
 func newTestZeto() (*Zeto, *domain.MockDomainCallbacks) {
 	testCallbacks := &domain.MockDomainCallbacks{
-		MockFindAvailableStates: func() (*prototk.FindAvailableStatesResponse, error) {
-			return &prototk.FindAvailableStatesResponse{}, nil
+		MockFindAvailableStates: func() (*pb.FindAvailableStatesResponse, error) {
+			return &pb.FindAvailableStatesResponse{}, nil
 		},
 	}
 	z := New(testCallbacks)
 	z.name = "z1"
-	z.coinSchema = &prototk.StateSchema{
+	z.coinSchema = &pb.StateSchema{
 		Id: "coin",
 	}
-	z.merkleTreeRootSchema = &prototk.StateSchema{
+	z.merkleTreeRootSchema = &pb.StateSchema{
 		Id: "merkle_tree_root",
 	}
-	z.merkleTreeNodeSchema = &prototk.StateSchema{
+	z.merkleTreeNodeSchema = &pb.StateSchema{
 		Id: "merkle_tree_node",
 	}
 	z.mintSignature = "event UTXOMint(uint256[] outputs, address indexed submitter, bytes data)"
@@ -540,18 +475,18 @@
 
 func TestHandleEventBatch(t *testing.T) {
 	z, testCallbacks := newTestZeto()
-	testCallbacks.MockFindAvailableStates = func() (*prototk.FindAvailableStatesResponse, error) {
+	testCallbacks.MockFindAvailableStates = func() (*pb.FindAvailableStatesResponse, error) {
 		return nil, errors.New("find merkle tree root error")
 	}
 	ctx := context.Background()
-	req := &prototk.HandleEventBatchRequest{
-		Events: []*prototk.OnChainEvent{
+	req := &pb.HandleEventBatchRequest{
+		Events: []*pb.OnChainEvent{
 			{
 				DataJson:          "bad data",
 				SoliditySignature: "event UTXOMint(uint256[] outputs, address indexed submitter, bytes data)",
 			},
 		},
-		ContractInfo: &prototk.ContractInfo{
+		ContractInfo: &pb.ContractInfo{
 			ContractConfigJson: `{!!! bad config`,
 		},
 	}
@@ -570,8 +505,8 @@
 	_, err = z.HandleEventBatch(ctx, req)
 	assert.EqualError(t, err, "PD210019: Failed to create Merkle tree for smt_Zeto_AnonNullifier_0x1234567890123456789012345678901234567890: PD210065: Failed to find available states for the merkle tree. find merkle tree root error")
 
-	testCallbacks.MockFindAvailableStates = func() (*prototk.FindAvailableStatesResponse, error) {
-		return &prototk.FindAvailableStatesResponse{}, nil
+	testCallbacks.MockFindAvailableStates = func() (*pb.FindAvailableStatesResponse, error) {
+		return &pb.FindAvailableStatesResponse{}, nil
 	}
 	res1, err := z.HandleEventBatch(ctx, req)
 	assert.NoError(t, err)
@@ -608,13 +543,13 @@
 	testCallbacks := &domain.MockDomainCallbacks{}
 	z := New(testCallbacks)
 	z.name = "z1"
-	z.coinSchema = &prototk.StateSchema{
+	z.coinSchema = &pb.StateSchema{
 		Id: "coin",
 	}
 	snarkProver, err := zetosigner.NewSnarkProver(&zetosignerapi.SnarkProverConfig{})
 	assert.NoError(t, err)
 	z.snarkProver = snarkProver
-	req := &prototk.GetVerifierRequest{
+	req := &pb.GetVerifierRequest{
 		Algorithm: "bad algo",
 	}
 	_, err = z.GetVerifier(context.Background(), req)
@@ -622,7 +557,7 @@
 
 	bytes, err := hex.DecodeString("7cdd539f3ed6c283494f47d8481f84308a6d7043087fb6711c9f1df04e2b8025")
 	assert.NoError(t, err)
-	req = &prototk.GetVerifierRequest{
+	req = &pb.GetVerifierRequest{
 		Algorithm:    z.getAlgoZetoSnarkBJJ(),
 		VerifierType: zetosignerapi.IDEN3_PUBKEY_BABYJUBJUB_COMPRESSED_0X,
 		PrivateKey:   bytes,
@@ -636,19 +571,19 @@
 	testCallbacks := &domain.MockDomainCallbacks{}
 	z := New(testCallbacks)
 	z.name = "z1"
-	z.coinSchema = &prototk.StateSchema{
+	z.coinSchema = &pb.StateSchema{
 		Id: "coin",
 	}
 	snarkProver := signer.NewTestProver(t)
 	z.snarkProver = snarkProver
 
-	req := &prototk.SignRequest{
+	req := &pb.SignRequest{
 		PayloadType: "bad payload",
 	}
 	_, err := z.Sign(context.Background(), req)
 	assert.ErrorContains(t, err, "PD210103: Sign payload type 'bad payload' not recognized")
 
-	req = &prototk.SignRequest{
+	req = &pb.SignRequest{
 		PayloadType: "domain:zeto:snark",
 		Algorithm:   "bad algo",
 	}
@@ -690,7 +625,7 @@
 	}
 	payload, err := proto.Marshal(&provingReq)
 	require.NoError(t, err)
-	req = &prototk.SignRequest{
+	req = &pb.SignRequest{
 		Algorithm:   z.getAlgoZetoSnarkBJJ(),
 		PayloadType: "domain:zeto:snark",
 		PrivateKey:  bytes,
@@ -707,7 +642,7 @@
 		Owner:  tktypes.MustParseHexBytes(alicePubKey),
 		Amount: tktypes.Int64ToInt256(12345),
 	}
-	req = &prototk.SignRequest{
+	req = &pb.SignRequest{
 		Algorithm:   z.getAlgoZetoSnarkBJJ(),
 		PayloadType: "domain:zeto:nullifier",
 		PrivateKey:  bytes,
@@ -721,8 +656,8 @@
 func TestValidateStateHashes(t *testing.T) {
 	z, _ := newTestZeto()
 	ctx := context.Background()
-	req := &prototk.ValidateStateHashesRequest{
-		States: []*prototk.EndorsableState{
+	req := &pb.ValidateStateHashesRequest{
+		States: []*pb.EndorsableState{
 			{
 				SchemaId:      "coin",
 				StateDataJson: "bad json",

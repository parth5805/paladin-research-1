--- conflicted
+++ resolved
@@ -27,6 +27,8 @@
 	"github.com/hyperledger-labs/zeto/go-sdk/pkg/crypto"
 	"github.com/iden3/go-iden3-crypto/poseidon"
 	"github.com/kaleido-io/paladin/domains/zeto/internal/zeto/signer"
+	"github.com/kaleido-io/paladin/domains/zeto/internal/zeto/signer/common"
+	"github.com/kaleido-io/paladin/domains/zeto/pkg/constants"
 	protoz "github.com/kaleido-io/paladin/domains/zeto/pkg/proto"
 	"github.com/kaleido-io/paladin/domains/zeto/pkg/types"
 	"github.com/kaleido-io/paladin/domains/zeto/pkg/zetosigner"
@@ -138,6 +140,9 @@
 			{
 				Id: "schema4",
 			},
+			{
+				Id: "schema5",
+			},
 		},
 	}
 	res, err := z.InitDomain(context.Background(), req)
@@ -167,62 +172,61 @@
 }
 
 func TestPrepareDeploy(t *testing.T) {
-<<<<<<< HEAD
-	testCallbacks := &domain.MockDomainCallbacks{}
-	z := New(testCallbacks)
-	z.config = &types.DomainFactoryConfig{
-		DomainContracts: types.DomainConfigContracts{
-			Implementations: []*types.DomainContract{
-				{
-					Name: "testToken1",
-					Circuits: &zetosignerapi.Circuits{
-						"deposit":        &zetosignerapi.Circuit{Name: "circuit-deposit"},
-						"withdraw":       &zetosignerapi.Circuit{Name: "circuit-withdraw"},
-						"transfer":       &zetosignerapi.Circuit{Name: "circuit-transfer"},
-						"transferLocked": &zetosignerapi.Circuit{Name: "circuit-transfer-locked"},
-					},
-				},
-			},
-=======
 	testCases := []struct {
 		name                  string
 		constructorParamsJson string
 		errorMsg              string
 		tokenName             string
-		circuitId             string
+		circuits              *zetosignerapi.Circuits
 		isNonFungible         bool
 	}{
 		{
 			name:                  "Invalid JSON in ConstructorParamsJson",
 			constructorParamsJson: "bad json",
 			errorMsg:              "PD210006: Failed to validate prepare deploy parameters. invalid character 'b' looking for beginning of value",
->>>>>>> 9f7585ec
 		},
 		{
 			name:                  "Circuit ID Not Found",
 			constructorParamsJson: "{}",
-			circuitId:             "circuit1",
-			tokenName:             "testToken1",
-			errorMsg:              "PD210007: Failed to find circuit ID based on the token name. PD210000: Contract '' not found",
+			circuits: &zetosignerapi.Circuits{
+				"deposit": &zetosignerapi.Circuit{Name: "circuit1"},
+			},
+			tokenName: "testToken1",
+			errorMsg:  "PD210007: Failed to find circuit ID based on the token name. PD210000: Contract '' not found",
 		},
 		{
-			name:                  "Valid fungible token",
-			tokenName:             constants.TOKEN_ANON,
-			circuitId:             constants.CIRCUIT_ANON,
+			name:      "Valid fungible token",
+			tokenName: constants.TOKEN_ANON,
+			circuits: &zetosignerapi.Circuits{
+				"deposit":        &zetosignerapi.Circuit{Name: "circuit-deposit"},
+				"withdraw":       &zetosignerapi.Circuit{Name: "circuit-withdraw"},
+				"transfer":       &zetosignerapi.Circuit{Name: "circuit-transfer"},
+				"transferLocked": &zetosignerapi.Circuit{Name: "circuit-transfer-locked"},
+			},
 			constructorParamsJson: fmt.Sprintf("{\"tokenName\":\"%s\"}", constants.TOKEN_ANON),
 			isNonFungible:         false,
 		},
 		{
-			name:                  "Non-fungible token",
-			tokenName:             constants.TOKEN_NF_ANON,
-			circuitId:             constants.CIRCUIT_NF_ANON,
+			name:      "Non-fungible token",
+			tokenName: constants.TOKEN_NF_ANON,
+			circuits: &zetosignerapi.Circuits{
+				"deposit":        &zetosignerapi.Circuit{Name: "circuit-deposit"},
+				"withdraw":       &zetosignerapi.Circuit{Name: "circuit-withdraw"},
+				"transfer":       &zetosignerapi.Circuit{Name: "circuit-transfer"},
+				"transferLocked": &zetosignerapi.Circuit{Name: "circuit-transfer-locked"},
+			},
 			constructorParamsJson: fmt.Sprintf("{\"tokenName\":\"%s\"}", constants.TOKEN_NF_ANON),
 			isNonFungible:         true,
 		},
 		{
-			name:                  "Non-fungible token with nullifier",
-			tokenName:             constants.TOKEN_NF_ANON_NULLIFIER,
-			circuitId:             constants.CIRCUIT_NF_ANON_NULLIFIER,
+			name:      "Non-fungible token with nullifier",
+			tokenName: constants.TOKEN_NF_ANON_NULLIFIER,
+			circuits: &zetosignerapi.Circuits{
+				"deposit":        &zetosignerapi.Circuit{Name: "circuit-deposit"},
+				"withdraw":       &zetosignerapi.Circuit{Name: "circuit-withdraw"},
+				"transfer":       &zetosignerapi.Circuit{Name: "circuit-transfer"},
+				"transferLocked": &zetosignerapi.Circuit{Name: "circuit-transfer-locked"},
+			},
 			constructorParamsJson: fmt.Sprintf("{\"tokenName\":\"%s\"}", constants.TOKEN_NF_ANON_NULLIFIER),
 			isNonFungible:         true,
 		},
@@ -230,14 +234,14 @@
 
 	for _, tc := range testCases {
 		t.Run(tc.name, func(t *testing.T) {
-			testCallbacks := &testDomainCallbacks{}
+			testCallbacks := &domain.MockDomainCallbacks{}
 			z := New(testCallbacks)
 			z.config = &types.DomainFactoryConfig{
 				DomainContracts: types.DomainConfigContracts{
 					Implementations: []*types.DomainContract{
 						{
-							Name:      tc.tokenName,
-							CircuitId: tc.circuitId,
+							Name:     tc.tokenName,
+							Circuits: tc.circuits,
 						},
 					},
 				},
@@ -296,10 +300,10 @@
 	require.True(t, res.Valid)
 	require.JSONEq(t, `{
 		"circuits": {
-			"deposit": { "name": "circuit-deposit", "type": "", "usesEncryption": false, "usesNullifiers": false },
-			"withdraw": { "name": "circuit-withdraw", "type": "", "usesEncryption": false, "usesNullifiers": false },
-			"transfer": { "name": "circuit-transfer", "type": "", "usesEncryption": false, "usesNullifiers": false },
-			"transferLocked": { "name": "circuit-transfer-locked", "type": "", "usesEncryption": false, "usesNullifiers": false }
+			"deposit": { "fungible":false, "name": "circuit-deposit", "type": "", "usesEncryption": false, "usesNullifiers": false },
+			"withdraw": { "fungible":false, "name": "circuit-withdraw", "type": "", "usesEncryption": false, "usesNullifiers": false },
+			"transfer": { "fungible":false, "name": "circuit-transfer", "type": "", "usesEncryption": false, "usesNullifiers": false },
+			"transferLocked": { "fungible":false, "name": "circuit-transfer-locked", "type": "", "usesEncryption": false, "usesNullifiers": false }
 		},
 		"tokenName": "testToken1"
 	}`, res.ContractConfig.ContractConfigJson)
@@ -632,10 +636,8 @@
 	_, err = z.Sign(context.Background(), req)
 	assert.ErrorContains(t, err, "PD210023: Failed to sign. PD210088: 'bad algo' does not match supported algorithm")
 
-	bytes, err := hex.DecodeString("7cdd539f3ed6c283494f47d8481f84308a6d7043087fb6711c9f1df04e2b8025")
-	assert.NoError(t, err)
-	alice := signer.NewTestKeypair()
-	bob := signer.NewTestKeypair()
+	alice := common.NewTestKeypair()
+	bob := common.NewTestKeypair()
 
 	inputValues := []*big.Int{big.NewInt(30), big.NewInt(40)}
 	outputValues := []*big.Int{big.NewInt(32), big.NewInt(38)}
@@ -656,7 +658,7 @@
 		InputValues:  inputValueInts,
 		OutputValues: outputValueInts,
 	}
-	bytes, err = json.Marshal(&s)
+	bytes, err := json.Marshal(&s)
 	require.NoError(t, err)
 
 	provingReq := protoz.ProvingRequest{
@@ -665,6 +667,7 @@
 			Type:           "transfer",
 			UsesNullifiers: false,
 			UsesEncryption: false,
+			IsFungible:     true,
 		},
 		Common: &protoz.ProvingRequestCommon{
 			InputCommitments: inputCommitments,
@@ -789,7 +792,7 @@
 }
 
 func TestGetStateSchemas(t *testing.T) {
-	schemas, err := getStateSchemas(context.Background())
-	assert.NoError(t, err)
-	assert.Len(t, schemas, 4)
+	schemas, err := types.GetStateSchemas()
+	assert.NoError(t, err)
+	assert.Len(t, schemas, 5)
 }
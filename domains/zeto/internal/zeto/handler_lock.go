/*
 * Copyright © 2024 Kaleido, Inc.
 *
 * Licensed under the Apache License, Version 2.0 (the "License"); you may not use this file except in compliance with
 * the License. You may obtain a copy of the License at
 *
 * http://www.apache.org/licenses/LICENSE-2.0
 *
 * Unless required by applicable law or agreed to in writing, software distributed under the License is distributed on
 * an "AS IS" BASIS, WITHOUT WARRANTIES OR CONDITIONS OF ANY KIND, either express or implied. See the License for the
 * specific language governing permissions and limitations under the License.
 *
 * SPDX-License-Identifier: Apache-2.0
 */

package zeto

import (
	"context"
	"encoding/json"
	"slices"
	"strings"

	"github.com/hyperledger/firefly-common/pkg/i18n"
	"github.com/hyperledger/firefly-signer/pkg/abi"
	"github.com/kaleido-io/paladin/domains/zeto/internal/msgs"
	"github.com/kaleido-io/paladin/domains/zeto/internal/zeto/common"
	corepb "github.com/kaleido-io/paladin/domains/zeto/pkg/proto"
	"github.com/kaleido-io/paladin/domains/zeto/pkg/types"
	"github.com/kaleido-io/paladin/domains/zeto/pkg/zetosigner/zetosignerapi"
	"github.com/kaleido-io/paladin/toolkit/pkg/domain"
	"github.com/kaleido-io/paladin/toolkit/pkg/prototk"
	pb "github.com/kaleido-io/paladin/toolkit/pkg/prototk"
	"github.com/kaleido-io/paladin/toolkit/pkg/tktypes"
	"google.golang.org/protobuf/proto"
)

type lockHandler struct {
	zeto *Zeto
}

var lockABI = &abi.Entry{
	Type: abi.Function,
	Name: "lock",
	Inputs: abi.ParameterArray{
		{Name: "inputs", Type: "uint256[]"},
		{Name: "outputs", Type: "uint256[]"},
		{Name: "lockedOutputs", Type: "uint256[]"},
		{Name: "proof", Type: "tuple", InternalType: "struct Commonlib.Proof", Components: common.ProofComponents},
		{Name: "delegate", Type: "address"},
		{Name: "data", Type: "bytes"},
	},
}

var lockABI_nullifiers = &abi.Entry{
	Type: abi.Function,
	Name: "lock",
	Inputs: abi.ParameterArray{
		{Name: "inputs", Type: "uint256[]"},
		{Name: "outputs", Type: "uint256[]"},
		{Name: "lockedOutputs", Type: "uint256[]"},
		{Name: "root", Type: "uint256"},
		{Name: "proof", Type: "tuple", InternalType: "struct Commonlib.Proof", Components: common.ProofComponents},
		{Name: "delegate", Type: "address"},
		{Name: "data", Type: "bytes"},
	},
}

func (h *lockHandler) ValidateParams(ctx context.Context, config *types.DomainInstanceConfig, params string) (interface{}, error) {
	var lockParams types.LockParams
	if err := json.Unmarshal([]byte(params), &lockParams); err != nil {
		return nil, i18n.NewError(ctx, msgs.MsgErrorUnmarshalLockProofParams, err)
	}
	if lockParams.Amount == nil {
		return nil, i18n.NewError(ctx, msgs.MsgNoParamAmount, 0)
	}
	if lockParams.Amount.Int().Sign() != 1 {
		return nil, i18n.NewError(ctx, msgs.MsgParamTotalAmountInRange)
	}
	if lockParams.Amount.Int().Cmp(MAX_TRANSFER_AMOUNT) >= 0 {
		return nil, i18n.NewError(ctx, msgs.MsgParamTotalAmountInRange)
	}
	return &lockParams, nil
}

func (h *lockHandler) Init(ctx context.Context, tx *types.ParsedTransaction, req *prototk.InitTransactionRequest) (*prototk.InitTransactionResponse, error) {
	return &prototk.InitTransactionResponse{
		RequiredVerifiers: []*prototk.ResolveVerifierRequest{
			{
				Lookup:       tx.Transaction.From,
				Algorithm:    h.zeto.getAlgoZetoSnarkBJJ(),
				VerifierType: zetosignerapi.IDEN3_PUBKEY_BABYJUBJUB_COMPRESSED_0X,
			},
		},
	}, nil
}

<<<<<<< HEAD
func (h *lockHandler) Assemble(ctx context.Context, tx *types.ParsedTransaction, req *prototk.AssembleTransactionRequest) (*prototk.AssembleTransactionResponse, error) {
	params := tx.Params.(*types.LockParams)
	resolvedSender := domain.FindVerifier(tx.Transaction.From, h.zeto.getAlgoZetoSnarkBJJ(), zetosignerapi.IDEN3_PUBKEY_BABYJUBJUB_COMPRESSED_0X, req.ResolvedVerifiers)
	if resolvedSender == nil {
		return nil, i18n.NewError(ctx, msgs.MsgErrorResolveVerifier, tx.Transaction.From)
	}

	useNullifiers := common.IsNullifiersToken(tx.DomainConfig.TokenName)
	inputCoins, inputStates, _, remainder, err := h.zeto.buildInputsForExpectedTotal(ctx, useNullifiers, req.StateQueryContext, resolvedSender.Verifier, params.Amount.Int())
	if err != nil {
		return nil, i18n.NewError(ctx, msgs.MsgErrorPrepTxInputs, err)
=======
func (h *lockHandler) decodeTransferCall(ctx context.Context, config *types.DomainInstanceConfig, encodedCall []byte) (*TransferParams, error) {
	transferABI := getTransferABI(config.TokenName)
	if transferABI == nil {
		return nil, i18n.NewError(ctx, msgs.MsgUnknownFunction, "transfer")
	}
	paramsJSON, err := decodeParams(ctx, transferABI, encodedCall)
	if err != nil {
		return nil, err
	}
	var params TransferParams
	err = json.Unmarshal(paramsJSON, &params)
	return &params, err
}

func (h *lockHandler) loadCoins(ctx context.Context, ids []any, stateQueryContext string) ([]*types.ZetoCoin, []*prototk.StateRef, error) {
	inputIDs := make([]any, 0, len(ids))
	stateRefs := make([]*prototk.StateRef, 0, len(ids))
	for _, input := range ids {
		parsed, err := tktypes.ParseHexUint256(ctx, input.(string))
		if err != nil {
			return nil, nil, err
		}
		if !parsed.NilOrZero() {
			inputIDs = append(inputIDs, parsed)
			stateRefs = append(stateRefs, &prototk.StateRef{
				Id:       parsed.String(),
				SchemaId: h.zeto.coinSchema.Id,
			})
		}
	}

	// TODO: this should probably query all states and not just available ones
	queryBuilder := query.NewQueryBuilder().In(".id", inputIDs)
	inputStates, err := h.zeto.findAvailableStates(ctx, false, stateQueryContext, queryBuilder.Query().String())
	if err != nil {
		return nil, nil, err
	}
	if len(inputStates) != len(inputIDs) {
		missingStates := make([]*tktypes.HexUint256, 0, len(inputIDs))
		for _, id := range inputIDs {
			idInt := id.(*tktypes.HexUint256)
			found := false
			for _, state := range inputStates {
				if state.Id == idInt.String() {
					found = true
				}
			}
			if !found {
				missingStates = append(missingStates, idInt)
			}
		}
		return nil, nil, i18n.NewError(ctx, msgs.MsgStatesNotFound, missingStates)
>>>>>>> 9ace614a
	}

	var outputCoins []*types.ZetoCoin
	var outputStates []*pb.NewState
	if remainder.Sign() > 0 {
		remainderOutputEntries := []*types.TransferParamEntry{
			{
				To:     tx.Transaction.From, // remainder outputs are for the sender themselves
				Amount: tktypes.Uint64ToUint256(remainder.Uint64()),
			},
		}
		outputCoins, outputStates, err = h.zeto.prepareOutputsForTransfer(ctx, useNullifiers, remainderOutputEntries, req.ResolvedVerifiers)
		if err != nil {
<<<<<<< HEAD
			return nil, i18n.NewError(ctx, msgs.MsgErrorPrepTxOutputs, err)
		}
	}
=======
			return nil, nil, err
		}
	}
	return inputCoins, stateRefs, nil
}
>>>>>>> 9ace614a

	lockedOutputEntries := []*types.TransferParamEntry{
		{
			To:     tx.Transaction.From, // locked outputs are for the sender themselves
			Amount: params.Amount,
		},
	}
<<<<<<< HEAD
	lockedOutputCoins, lockedOutputStates, err := h.zeto.prepareOutputsForTransfer(ctx, useNullifiers, lockedOutputEntries, req.ResolvedVerifiers)
=======
	inputCoins, inputStates, err := h.loadCoins(ctx, decodedTransfer.Inputs, req.StateQueryContext)
>>>>>>> 9ace614a
	if err != nil {
		return nil, i18n.NewError(ctx, msgs.MsgErrorPrepTxOutputs, err)
	}

	contractAddress, err := tktypes.ParseEthAddress(req.Transaction.ContractInfo.ContractAddress)
	if err != nil {
		return nil, i18n.NewError(ctx, msgs.MsgErrorDecodeContractAddress, err)
	}
	allOutputCoins := slices.Concat(outputCoins, lockedOutputCoins)
	circuit := (*tx.DomainConfig.Circuits)["transfer"] // use the transfer circuit for locking proofs
	payloadBytes, err := formatTransferProvingRequest(ctx, h.zeto, inputCoins, allOutputCoins, circuit, tx.DomainConfig.TokenName, req.StateQueryContext, contractAddress)
	if err != nil {
		return nil, i18n.NewError(ctx, msgs.MsgErrorFormatProvingReq, err)
	}

	return &prototk.AssembleTransactionResponse{
		AssemblyResult: prototk.AssembleTransactionResponse_OK,
		AssembledTransaction: &prototk.AssembledTransaction{
<<<<<<< HEAD
			InputStates:  inputStates,
			OutputStates: outputStates,
			InfoStates:   lockedOutputStates, // making use of the InfoStates field to store the locked outputs
=======
			ReadStates: inputStates,
>>>>>>> 9ace614a
		},
		AttestationPlan: []*prototk.AttestationRequest{
			{
				Name:            "sender",
				AttestationType: pb.AttestationType_SIGN,
				Algorithm:       h.zeto.getAlgoZetoSnarkBJJ(),
				VerifierType:    zetosignerapi.IDEN3_PUBKEY_BABYJUBJUB_COMPRESSED_0X,
				PayloadType:     zetosignerapi.PAYLOAD_DOMAIN_ZETO_SNARK,
				Payload:         payloadBytes,
				Parties:         []string{tx.Transaction.From},
			},
		},
	}, nil
}

func (h *lockHandler) Endorse(ctx context.Context, tx *types.ParsedTransaction, req *prototk.EndorseTransactionRequest) (*prototk.EndorseTransactionResponse, error) {
	return nil, nil
}

func (h *lockHandler) Prepare(ctx context.Context, tx *types.ParsedTransaction, req *prototk.PrepareTransactionRequest) (*prototk.PrepareTransactionResponse, error) {
	var proofRes corepb.ProvingResponse
	result := domain.FindAttestation("sender", req.AttestationResult)
	if result == nil {
		return nil, i18n.NewError(ctx, msgs.MsgErrorFindSenderAttestation)
	}
	if err := proto.Unmarshal(result.Payload, &proofRes); err != nil {
		return nil, i18n.NewError(ctx, msgs.MsgErrorUnmarshalProvingRes, err)
	}

	inputSize := common.GetInputSize(len(req.InputStates))
	inputs, err := utxosFromInputStates(ctx, h.zeto, req.InputStates, inputSize)
	if err != nil {
		return nil, err
	}
	outputs, err := utxosFromOutputStates(ctx, h.zeto, req.OutputStates, inputSize)
	if err != nil {
		return nil, err
	}
	lockedOutputs, err := utxosFromOutputStates(ctx, h.zeto, req.InfoStates, inputSize)
	if err != nil {
		return nil, err
	}

	data, err := encodeTransactionData(ctx, req.Transaction)
	if err != nil {
		return nil, i18n.NewError(ctx, msgs.MsgErrorEncodeTxData, err)
	}
	params := map[string]any{
		"inputs":        inputs,
		"outputs":       outputs,
		"lockedOutputs": lockedOutputs,
		"proof":         encodeProof(proofRes.Proof),
		"data":          data,
	}
	transferFunction := getTransferABI(tx.DomainConfig.TokenName)
	if common.IsNullifiersToken(tx.DomainConfig.TokenName) {
		delete(params, "inputs")
		params["nullifiers"] = strings.Split(proofRes.PublicInputs["nullifiers"], ",")
		params["root"] = proofRes.PublicInputs["root"]
	}
	paramsJSON, err := json.Marshal(params)
	if err != nil {
		return nil, i18n.NewError(ctx, msgs.MsgErrorMarshalPrepedParams, err)
	}
	functionJSON, err := json.Marshal(transferFunction)
	if err != nil {
		return nil, err
	}

	return &pb.PrepareTransactionResponse{
		Transaction: &pb.PreparedTransaction{
			FunctionAbiJson: string(functionJSON),
			ParamsJson:      string(paramsJSON),
		},
	}, nil
}

// func (h *lockHandler) loadCoins(ctx context.Context, ids []any, stateQueryContext string) ([]*types.ZetoCoin, error) {
// 	inputIDs := make([]any, 0, len(ids))
// 	for _, input := range ids {
// 		parsed, err := tktypes.ParseHexUint256(ctx, input.(string))
// 		if err != nil {
// 			return nil, err
// 		}
// 		if !parsed.NilOrZero() {
// 			inputIDs = append(inputIDs, parsed)
// 		}
// 	}

// 	queryBuilder := query.NewQueryBuilder().In(".id", inputIDs)
// 	inputStates, err := h.zeto.findAvailableStates(ctx, false, stateQueryContext, queryBuilder.Query().String())
// 	if err != nil {
// 		return nil, err
// 	}
// 	if len(inputStates) != len(inputIDs) {
// 		return nil, i18n.NewError(ctx, msgs.MsgErrorParseInputStates)
// 	}

// 	inputCoins := make([]*types.ZetoCoin, len(inputStates))
// 	for i, state := range inputStates {
// 		err := json.Unmarshal([]byte(state.DataJson), &inputCoins[i])
// 		if err != nil {
// 			return nil, err
// 		}
// 	}
// 	return inputCoins, nil
// }<|MERGE_RESOLUTION|>--- conflicted
+++ resolved
@@ -95,7 +95,6 @@
 	}, nil
 }
 
-<<<<<<< HEAD
 func (h *lockHandler) Assemble(ctx context.Context, tx *types.ParsedTransaction, req *prototk.AssembleTransactionRequest) (*prototk.AssembleTransactionResponse, error) {
 	params := tx.Params.(*types.LockParams)
 	resolvedSender := domain.FindVerifier(tx.Transaction.From, h.zeto.getAlgoZetoSnarkBJJ(), zetosignerapi.IDEN3_PUBKEY_BABYJUBJUB_COMPRESSED_0X, req.ResolvedVerifiers)
@@ -107,60 +106,6 @@
 	inputCoins, inputStates, _, remainder, err := h.zeto.buildInputsForExpectedTotal(ctx, useNullifiers, req.StateQueryContext, resolvedSender.Verifier, params.Amount.Int())
 	if err != nil {
 		return nil, i18n.NewError(ctx, msgs.MsgErrorPrepTxInputs, err)
-=======
-func (h *lockHandler) decodeTransferCall(ctx context.Context, config *types.DomainInstanceConfig, encodedCall []byte) (*TransferParams, error) {
-	transferABI := getTransferABI(config.TokenName)
-	if transferABI == nil {
-		return nil, i18n.NewError(ctx, msgs.MsgUnknownFunction, "transfer")
-	}
-	paramsJSON, err := decodeParams(ctx, transferABI, encodedCall)
-	if err != nil {
-		return nil, err
-	}
-	var params TransferParams
-	err = json.Unmarshal(paramsJSON, &params)
-	return &params, err
-}
-
-func (h *lockHandler) loadCoins(ctx context.Context, ids []any, stateQueryContext string) ([]*types.ZetoCoin, []*prototk.StateRef, error) {
-	inputIDs := make([]any, 0, len(ids))
-	stateRefs := make([]*prototk.StateRef, 0, len(ids))
-	for _, input := range ids {
-		parsed, err := tktypes.ParseHexUint256(ctx, input.(string))
-		if err != nil {
-			return nil, nil, err
-		}
-		if !parsed.NilOrZero() {
-			inputIDs = append(inputIDs, parsed)
-			stateRefs = append(stateRefs, &prototk.StateRef{
-				Id:       parsed.String(),
-				SchemaId: h.zeto.coinSchema.Id,
-			})
-		}
-	}
-
-	// TODO: this should probably query all states and not just available ones
-	queryBuilder := query.NewQueryBuilder().In(".id", inputIDs)
-	inputStates, err := h.zeto.findAvailableStates(ctx, false, stateQueryContext, queryBuilder.Query().String())
-	if err != nil {
-		return nil, nil, err
-	}
-	if len(inputStates) != len(inputIDs) {
-		missingStates := make([]*tktypes.HexUint256, 0, len(inputIDs))
-		for _, id := range inputIDs {
-			idInt := id.(*tktypes.HexUint256)
-			found := false
-			for _, state := range inputStates {
-				if state.Id == idInt.String() {
-					found = true
-				}
-			}
-			if !found {
-				missingStates = append(missingStates, idInt)
-			}
-		}
-		return nil, nil, i18n.NewError(ctx, msgs.MsgStatesNotFound, missingStates)
->>>>>>> 9ace614a
 	}
 
 	var outputCoins []*types.ZetoCoin
@@ -174,17 +119,9 @@
 		}
 		outputCoins, outputStates, err = h.zeto.prepareOutputsForTransfer(ctx, useNullifiers, remainderOutputEntries, req.ResolvedVerifiers)
 		if err != nil {
-<<<<<<< HEAD
 			return nil, i18n.NewError(ctx, msgs.MsgErrorPrepTxOutputs, err)
 		}
 	}
-=======
-			return nil, nil, err
-		}
-	}
-	return inputCoins, stateRefs, nil
-}
->>>>>>> 9ace614a
 
 	lockedOutputEntries := []*types.TransferParamEntry{
 		{
@@ -192,11 +129,7 @@
 			Amount: params.Amount,
 		},
 	}
-<<<<<<< HEAD
 	lockedOutputCoins, lockedOutputStates, err := h.zeto.prepareOutputsForTransfer(ctx, useNullifiers, lockedOutputEntries, req.ResolvedVerifiers)
-=======
-	inputCoins, inputStates, err := h.loadCoins(ctx, decodedTransfer.Inputs, req.StateQueryContext)
->>>>>>> 9ace614a
 	if err != nil {
 		return nil, i18n.NewError(ctx, msgs.MsgErrorPrepTxOutputs, err)
 	}
@@ -215,13 +148,10 @@
 	return &prototk.AssembleTransactionResponse{
 		AssemblyResult: prototk.AssembleTransactionResponse_OK,
 		AssembledTransaction: &prototk.AssembledTransaction{
-<<<<<<< HEAD
 			InputStates:  inputStates,
 			OutputStates: outputStates,
 			InfoStates:   lockedOutputStates, // making use of the InfoStates field to store the locked outputs
-=======
-			ReadStates: inputStates,
->>>>>>> 9ace614a
+			ReadStates:   inputStates,
 		},
 		AttestationPlan: []*prototk.AttestationRequest{
 			{

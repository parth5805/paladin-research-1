/*
 * Copyright © 2024 Kaleido, Inc.
 *
 * Licensed under the Apache License, Version 2.0 (the "License"); you may not use this file except in compliance with
 * the License. You may obtain a copy of the License at
 *
 * http://www.apache.org/licenses/LICENSE-2.0
 *
 * Unless required by applicable law or agreed to in writing, software distributed under the License is distributed on
 * an "AS IS" BASIS, WITHOUT WARRANTIES OR CONDITIONS OF ANY KIND, either express or implied. See the License for the
 * specific language governing permissions and limitations under the License.
 *
 * SPDX-License-Identifier: Apache-2.0
 */

package zeto

import (
	"context"
	_ "embed"
	"encoding/json"
	"testing"

	"github.com/go-resty/resty/v2"
	"github.com/hyperledger/firefly-common/pkg/log"
	"github.com/hyperledger/firefly-signer/pkg/ethtypes"
	"github.com/hyperledger/firefly-signer/pkg/rpcbackend"
<<<<<<< HEAD
	"github.com/kaleido-io/paladin/kata/pkg/blockindexer"
	"github.com/kaleido-io/paladin/kata/pkg/ethclient"
	"github.com/kaleido-io/paladin/kata/pkg/testbed"
	"github.com/kaleido-io/paladin/kata/pkg/types"
=======
	"github.com/kaleido-io/paladin/core/pkg/testbed"
	"github.com/kaleido-io/paladin/domains/zeto/pkg/types"
	"github.com/kaleido-io/paladin/toolkit/pkg/domain"
>>>>>>> af2d8af0
	"github.com/kaleido-io/paladin/toolkit/pkg/plugintk"
	"github.com/kaleido-io/paladin/toolkit/pkg/tktypes"
	"github.com/stretchr/testify/assert"
<<<<<<< HEAD
	"gopkg.in/yaml.v3"
=======
	"github.com/stretchr/testify/require"
>>>>>>> af2d8af0
)

var (
	controllerName = "controller"
	recipient1Name = "recipient1"
)

//go:embed zeto.config.yaml
var testZetoConfigYaml []byte

func toJSON(t *testing.T, v any) []byte {
	result, err := json.Marshal(v)
	require.NoError(t, err)
	return result
}

func mapConfig(t *testing.T, config *types.Config) (m map[string]any) {
	configJSON, err := json.Marshal(&config)
	require.NoError(t, err)
	err = json.Unmarshal(configJSON, &m)
	require.NoError(t, err)
	return m
}

<<<<<<< HEAD
func newTestDomain(t *testing.T, domainName string, tokenName string, config *Config, domainContracts *zetoDomainContracts) (context.CancelFunc, *Zeto, rpcbackend.Backend) {
	var domain *Zeto
	tb := testbed.NewTestBed()
	plugin := plugintk.NewDomain(func(callbacks plugintk.DomainCallbacks) plugintk.DomainAPI {
		domain = New(callbacks)
		domain.tokenName = tokenName
		domain.factoryAbi = domainContracts.factoryAbi
		domain.contractAbi = domainContracts.deployedContractAbis[tokenName]
=======
func deployContracts(ctx context.Context, t *testing.T, contracts []map[string][]byte) map[string]string {
	tb := testbed.NewTestBed()
	url, done, err := tb.StartForTest("../../testbed.config.yaml", map[string]*testbed.TestbedDomain{})
	require.NoError(t, err)
	defer done()
	rpc := rpcbackend.NewRPCClient(resty.New().SetBaseURL(url))

	deployed := make(map[string]string, len(contracts))
	for _, entry := range contracts {
		for name, contract := range entry {
			build := domain.LoadBuildLinked(contract, deployed)
			deployed[name], err = deployBytecode(ctx, rpc, build)
			require.NoError(t, err)
		}
	}
	return deployed
}

func newTestDomain(t *testing.T, domainName string, config *types.Config) (context.CancelFunc, *Zeto, rpcbackend.Backend) {
	var domain *Zeto
	tb := testbed.NewTestBed()
	plugin := plugintk.NewDomain(func(callbacks plugintk.DomainCallbacks) plugintk.DomainAPI {
		domain = &Zeto{Callbacks: callbacks}
>>>>>>> af2d8af0
		return domain
	})
	url, done, err := tb.StartForTest("../../testbed.config.yaml", map[string]*testbed.TestbedDomain{
		domainName: {
			Config: mapConfig(t, config),
			Plugin: plugin,
		},
	})
	require.NoError(t, err)
	rpc := rpcbackend.NewRPCClient(resty.New().SetBaseURL(url))
	return done, domain, rpc
}

<<<<<<< HEAD
=======
func deployBytecode(ctx context.Context, rpc rpcbackend.Backend, build *domain.SolidityBuild) (string, error) {
	var addr string
	rpcerr := rpc.CallRPC(ctx, &addr, "testbed_deployBytecode",
		controllerName, build.ABI, build.Bytecode.String(), `{}`)
	if rpcerr != nil {
		return "", rpcerr.Error()
	}
	return addr, nil
}

>>>>>>> af2d8af0
func TestZeto(t *testing.T) {
	ctx := context.Background()
	log.L(ctx).Infof("TestZeto")
	domainName := "zeto_" + tktypes.RandHex(8)
	log.L(ctx).Infof("Domain name = %s", domainName)

	log.L(ctx).Infof("Deploying Zeto libraries+factory")
	tb := testbed.NewTestBed()
	var ec ethclient.EthClient
	var bi blockindexer.BlockIndexer
	url, done, err := tb.StartForTest(
		"../../testbed.config.yaml",
		map[string]*testbed.TestbedDomain{},
		&testbed.UTInitFunction{PreManagerStart: func(c testbed.AllComponents) error {
			ec = c.EthClientFactory().HTTPClient()
			bi = c.BlockIndexer()
			return nil
		},
		})
	assert.NoError(t, err)
	defer done()
	rpc := rpcbackend.NewRPCClient(resty.New().SetBaseURL(url))

<<<<<<< HEAD
	var config ZetoDomainConfig
	err = yaml.Unmarshal(testZetoConfigYaml, &config)
	assert.NoError(t, err)

	domainContracts, err := deployDomainContracts(ctx, rpc, controllerName, &config)
	assert.NoError(t, err)

	err = configureFactoryContract(ctx, ec, bi, controllerName, domainContracts)
	assert.NoError(t, err)

	done, zeto, rpc := newTestDomain(t, domainName, "Zeto_Anon", &Config{
		FactoryAddress: domainContracts.factoryAddress.String(),
	}, domainContracts)
=======
	done, zeto, rpc := newTestDomain(t, domainName, &types.Config{
		FactoryAddress: contracts["factory"],
		Libraries:      contracts,
	})
>>>>>>> af2d8af0
	defer done()

	log.L(ctx).Infof("Deploying an instance of Zeto")
	var zetoAddress ethtypes.Address0xHex
	rpcerr := rpc.CallRPC(ctx, &zetoAddress, "testbed_deploy",
<<<<<<< HEAD
		domainName, &ZetoConstructorParams{
			From: controllerName,
=======
		domainName, &types.ConstructorParams{
			From:             controllerName,
			Verifier:         contracts["verifier"],
			DepositVerifier:  contracts["depositVerifier"],
			WithdrawVerifier: contracts["withdrawVerifier"],
>>>>>>> af2d8af0
		})
	if rpcerr != nil {
		assert.NoError(t, rpcerr.Error())
	}
	log.L(ctx).Infof("Zeto instance deployed to %s", zetoAddress)

	log.L(ctx).Infof("Mint 10 from controller to controller")
	var boolResult bool
	rpcerr = rpc.CallRPC(ctx, &boolResult, "testbed_invoke", &tktypes.PrivateContractInvoke{
		From:     controllerName,
		To:       tktypes.EthAddress(zetoAddress),
		Function: *types.ZetoABI.Functions()["mint"],
		Inputs: toJSON(t, &types.MintParams{
			To:     controllerName,
			Amount: ethtypes.NewHexInteger64(10),
		}),
	})
	if rpcerr != nil {
		assert.NoError(t, rpcerr.Error())
	}
	assert.True(t, boolResult)

	coins, err := zeto.FindCoins(ctx, "{}")
	require.NoError(t, err)
	require.Len(t, coins, 1)
	assert.Equal(t, int64(10), coins[0].Amount.Int64())
	assert.Equal(t, controllerName, coins[0].Owner)

	log.L(ctx).Infof("Mint 20 from controller to controller")
	rpcerr = rpc.CallRPC(ctx, &boolResult, "testbed_invoke", &tktypes.PrivateContractInvoke{
		From:     controllerName,
		To:       tktypes.EthAddress(zetoAddress),
		Function: *types.ZetoABI.Functions()["mint"],
		Inputs: toJSON(t, &types.MintParams{
			To:     controllerName,
			Amount: ethtypes.NewHexInteger64(20),
		}),
	})
	if rpcerr != nil {
		assert.NoError(t, rpcerr.Error())
	}
	assert.True(t, boolResult)

	coins, err = zeto.FindCoins(ctx, "{}")
	require.NoError(t, err)
	require.Len(t, coins, 2)
	assert.Equal(t, int64(10), coins[0].Amount.Int64())
	assert.Equal(t, controllerName, coins[0].Owner)
	assert.Equal(t, int64(20), coins[1].Amount.Int64())
	assert.Equal(t, controllerName, coins[1].Owner)

	log.L(ctx).Infof("Attempt mint from non-controller (should fail)")
	rpcerr = rpc.CallRPC(ctx, &boolResult, "testbed_invoke", &tktypes.PrivateContractInvoke{
		From:     recipient1Name,
		To:       tktypes.EthAddress(zetoAddress),
		Function: *types.ZetoABI.Functions()["mint"],
		Inputs: toJSON(t, &types.MintParams{
			To:     recipient1Name,
			Amount: ethtypes.NewHexInteger64(10),
		}),
	})
	require.NotNil(t, rpcerr)
	assert.EqualError(t, rpcerr.Error(), "failed to send base ledger transaction: Execution reverted")
	assert.True(t, boolResult)

	log.L(ctx).Infof("Transfer 25 from controller to recipient1")
	rpcerr = rpc.CallRPC(ctx, &boolResult, "testbed_invoke", &tktypes.PrivateContractInvoke{
		From:     controllerName,
		To:       tktypes.EthAddress(zetoAddress),
		Function: *types.ZetoABI.Functions()["transfer"],
		Inputs: toJSON(t, &types.TransferParams{
			To:     recipient1Name,
			Amount: ethtypes.NewHexInteger64(25),
		}),
	})
	if rpcerr != nil {
		assert.NoError(t, rpcerr.Error())
	}
}<|MERGE_RESOLUTION|>--- conflicted
+++ resolved
@@ -25,24 +25,16 @@
 	"github.com/hyperledger/firefly-common/pkg/log"
 	"github.com/hyperledger/firefly-signer/pkg/ethtypes"
 	"github.com/hyperledger/firefly-signer/pkg/rpcbackend"
-<<<<<<< HEAD
-	"github.com/kaleido-io/paladin/kata/pkg/blockindexer"
-	"github.com/kaleido-io/paladin/kata/pkg/ethclient"
-	"github.com/kaleido-io/paladin/kata/pkg/testbed"
-	"github.com/kaleido-io/paladin/kata/pkg/types"
-=======
+	"github.com/kaleido-io/paladin/core/pkg/blockindexer"
+	"github.com/kaleido-io/paladin/core/pkg/ethclient"
 	"github.com/kaleido-io/paladin/core/pkg/testbed"
+	"github.com/kaleido-io/paladin/core/pkg/types"
 	"github.com/kaleido-io/paladin/domains/zeto/pkg/types"
-	"github.com/kaleido-io/paladin/toolkit/pkg/domain"
->>>>>>> af2d8af0
 	"github.com/kaleido-io/paladin/toolkit/pkg/plugintk"
 	"github.com/kaleido-io/paladin/toolkit/pkg/tktypes"
 	"github.com/stretchr/testify/assert"
-<<<<<<< HEAD
+	"github.com/stretchr/testify/require"
 	"gopkg.in/yaml.v3"
-=======
-	"github.com/stretchr/testify/require"
->>>>>>> af2d8af0
 )
 
 var (
@@ -67,7 +59,6 @@
 	return m
 }
 
-<<<<<<< HEAD
 func newTestDomain(t *testing.T, domainName string, tokenName string, config *Config, domainContracts *zetoDomainContracts) (context.CancelFunc, *Zeto, rpcbackend.Backend) {
 	var domain *Zeto
 	tb := testbed.NewTestBed()
@@ -76,31 +67,6 @@
 		domain.tokenName = tokenName
 		domain.factoryAbi = domainContracts.factoryAbi
 		domain.contractAbi = domainContracts.deployedContractAbis[tokenName]
-=======
-func deployContracts(ctx context.Context, t *testing.T, contracts []map[string][]byte) map[string]string {
-	tb := testbed.NewTestBed()
-	url, done, err := tb.StartForTest("../../testbed.config.yaml", map[string]*testbed.TestbedDomain{})
-	require.NoError(t, err)
-	defer done()
-	rpc := rpcbackend.NewRPCClient(resty.New().SetBaseURL(url))
-
-	deployed := make(map[string]string, len(contracts))
-	for _, entry := range contracts {
-		for name, contract := range entry {
-			build := domain.LoadBuildLinked(contract, deployed)
-			deployed[name], err = deployBytecode(ctx, rpc, build)
-			require.NoError(t, err)
-		}
-	}
-	return deployed
-}
-
-func newTestDomain(t *testing.T, domainName string, config *types.Config) (context.CancelFunc, *Zeto, rpcbackend.Backend) {
-	var domain *Zeto
-	tb := testbed.NewTestBed()
-	plugin := plugintk.NewDomain(func(callbacks plugintk.DomainCallbacks) plugintk.DomainAPI {
-		domain = &Zeto{Callbacks: callbacks}
->>>>>>> af2d8af0
 		return domain
 	})
 	url, done, err := tb.StartForTest("../../testbed.config.yaml", map[string]*testbed.TestbedDomain{
@@ -114,19 +80,6 @@
 	return done, domain, rpc
 }
 
-<<<<<<< HEAD
-=======
-func deployBytecode(ctx context.Context, rpc rpcbackend.Backend, build *domain.SolidityBuild) (string, error) {
-	var addr string
-	rpcerr := rpc.CallRPC(ctx, &addr, "testbed_deployBytecode",
-		controllerName, build.ABI, build.Bytecode.String(), `{}`)
-	if rpcerr != nil {
-		return "", rpcerr.Error()
-	}
-	return addr, nil
-}
-
->>>>>>> af2d8af0
 func TestZeto(t *testing.T) {
 	ctx := context.Background()
 	log.L(ctx).Infof("TestZeto")
@@ -150,7 +103,6 @@
 	defer done()
 	rpc := rpcbackend.NewRPCClient(resty.New().SetBaseURL(url))
 
-<<<<<<< HEAD
 	var config ZetoDomainConfig
 	err = yaml.Unmarshal(testZetoConfigYaml, &config)
 	assert.NoError(t, err)
@@ -164,27 +116,13 @@
 	done, zeto, rpc := newTestDomain(t, domainName, "Zeto_Anon", &Config{
 		FactoryAddress: domainContracts.factoryAddress.String(),
 	}, domainContracts)
-=======
-	done, zeto, rpc := newTestDomain(t, domainName, &types.Config{
-		FactoryAddress: contracts["factory"],
-		Libraries:      contracts,
-	})
->>>>>>> af2d8af0
 	defer done()
 
 	log.L(ctx).Infof("Deploying an instance of Zeto")
 	var zetoAddress ethtypes.Address0xHex
 	rpcerr := rpc.CallRPC(ctx, &zetoAddress, "testbed_deploy",
-<<<<<<< HEAD
 		domainName, &ZetoConstructorParams{
 			From: controllerName,
-=======
-		domainName, &types.ConstructorParams{
-			From:             controllerName,
-			Verifier:         contracts["verifier"],
-			DepositVerifier:  contracts["depositVerifier"],
-			WithdrawVerifier: contracts["withdrawVerifier"],
->>>>>>> af2d8af0
 		})
 	if rpcerr != nil {
 		assert.NoError(t, rpcerr.Error())

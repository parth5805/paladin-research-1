--- conflicted
+++ resolved
@@ -24,15 +24,10 @@
 	"github.com/hyperledger/firefly-common/pkg/log"
 	"github.com/hyperledger/firefly-signer/pkg/ethtypes"
 	"github.com/hyperledger/firefly-signer/pkg/rpcbackend"
-<<<<<<< HEAD
 	"github.com/kaleido-io/paladin/core/pkg/testbed"
-	"github.com/kaleido-io/paladin/core/pkg/types"
-=======
+	core "github.com/kaleido-io/paladin/core/pkg/types"
 	"github.com/kaleido-io/paladin/domains/zeto/pkg/types"
-	"github.com/kaleido-io/paladin/kata/pkg/testbed"
-	kata "github.com/kaleido-io/paladin/kata/pkg/types"
 	"github.com/kaleido-io/paladin/toolkit/pkg/domain"
->>>>>>> 1d11471e
 	"github.com/kaleido-io/paladin/toolkit/pkg/plugintk"
 	"github.com/stretchr/testify/assert"
 	"github.com/stretchr/testify/require"
@@ -106,7 +101,7 @@
 func TestZeto(t *testing.T) {
 	ctx := context.Background()
 	log.L(ctx).Infof("TestZeto")
-	domainName := "zeto_" + kata.RandHex(8)
+	domainName := "zeto_" + core.RandHex(8)
 	log.L(ctx).Infof("Domain name = %s", domainName)
 
 	log.L(ctx).Infof("Deploying Zeto libraries+factory")
@@ -148,9 +143,9 @@
 
 	log.L(ctx).Infof("Mint 10 from controller to controller")
 	var boolResult bool
-	rpcerr = rpc.CallRPC(ctx, &boolResult, "testbed_invoke", &kata.PrivateContractInvoke{
+	rpcerr = rpc.CallRPC(ctx, &boolResult, "testbed_invoke", &core.PrivateContractInvoke{
 		From:     controllerName,
-		To:       kata.EthAddress(zetoAddress),
+		To:       core.EthAddress(zetoAddress),
 		Function: *types.ZetoABI.Functions()["mint"],
 		Inputs: toJSON(t, &types.MintParams{
 			To:     controllerName,
@@ -169,9 +164,9 @@
 	assert.Equal(t, controllerName, coins[0].Owner)
 
 	log.L(ctx).Infof("Mint 20 from controller to controller")
-	rpcerr = rpc.CallRPC(ctx, &boolResult, "testbed_invoke", &kata.PrivateContractInvoke{
+	rpcerr = rpc.CallRPC(ctx, &boolResult, "testbed_invoke", &core.PrivateContractInvoke{
 		From:     controllerName,
-		To:       kata.EthAddress(zetoAddress),
+		To:       core.EthAddress(zetoAddress),
 		Function: *types.ZetoABI.Functions()["mint"],
 		Inputs: toJSON(t, &types.MintParams{
 			To:     controllerName,
@@ -192,9 +187,9 @@
 	assert.Equal(t, controllerName, coins[1].Owner)
 
 	log.L(ctx).Infof("Attempt mint from non-controller (should fail)")
-	rpcerr = rpc.CallRPC(ctx, &boolResult, "testbed_invoke", &kata.PrivateContractInvoke{
+	rpcerr = rpc.CallRPC(ctx, &boolResult, "testbed_invoke", &core.PrivateContractInvoke{
 		From:     recipient1Name,
-		To:       kata.EthAddress(zetoAddress),
+		To:       core.EthAddress(zetoAddress),
 		Function: *types.ZetoABI.Functions()["mint"],
 		Inputs: toJSON(t, &types.MintParams{
 			To:     recipient1Name,
@@ -206,9 +201,9 @@
 	assert.True(t, boolResult)
 
 	log.L(ctx).Infof("Transfer 25 from controller to recipient1")
-	rpcerr = rpc.CallRPC(ctx, &boolResult, "testbed_invoke", &kata.PrivateContractInvoke{
+	rpcerr = rpc.CallRPC(ctx, &boolResult, "testbed_invoke", &core.PrivateContractInvoke{
 		From:     controllerName,
-		To:       kata.EthAddress(zetoAddress),
+		To:       core.EthAddress(zetoAddress),
 		Function: *types.ZetoABI.Functions()["transfer"],
 		Inputs: toJSON(t, &types.TransferParams{
 			To:     recipient1Name,

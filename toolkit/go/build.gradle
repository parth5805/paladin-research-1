--- conflicted
+++ resolved
@@ -21,11 +21,7 @@
         include "pkg/**/*.go"
         include "domainstarter/**/*.go"
     }
-<<<<<<< HEAD
-    targetCoverage = 89.2 // TODO: Sort out tests for pldclient
-=======
     targetCoverage = 89 // TODO: Sort out tests for pldclient
->>>>>>> 38c9b938
     maxCoverageBarGap = 1
     coverageExcludedPackages = [
         'github.com/kaleido-io/paladin/toolkit/pkg/prototk',

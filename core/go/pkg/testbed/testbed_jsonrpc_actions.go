--- conflicted
+++ resolved
@@ -27,7 +27,6 @@
 	"github.com/kaleido-io/paladin/core/pkg/ethclient"
 	"github.com/kaleido-io/paladin/toolkit/pkg/log"
 	"github.com/kaleido-io/paladin/toolkit/pkg/prototk"
-	"github.com/kaleido-io/paladin/toolkit/pkg/query"
 	"github.com/kaleido-io/paladin/toolkit/pkg/rpcserver"
 	"github.com/kaleido-io/paladin/toolkit/pkg/tktypes"
 )
@@ -68,10 +67,8 @@
 		Add("testbed_prepare", tb.rpcTestbedPrepare()).
 
 		// Performs identity resolution (which in the case of the testbed is just local identities)
-		Add("testbed_resolveVerifier", tb.rpcResolveVerifier()).
-
-		// List available states
-		Add("testbed_listAvailableStates", tb.rpcListAvailableStates())
+		Add("testbed_resolveVerifier", tb.rpcResolveVerifier())
+
 }
 
 func (tb *testbed) rpcListDomains() rpcserver.RPCHandler {
@@ -188,14 +185,7 @@
 	if err != nil {
 		return nil, nil, err
 	}
-<<<<<<< HEAD
-
-	// Testbed just uses a domain context for the duration of the TX, and flushes before returning
-	dCtx := tb.c.StateManager().NewDomainContext(ctx, psc.Domain(), psc.Address())
-	defer dCtx.Close()
-
-=======
->>>>>>> 4e388dbd
+
 	tx := &components.PrivateTransaction{
 		ID: uuid.New(),
 		Inputs: &components.TransactionInputs{
@@ -211,6 +201,11 @@
 }
 
 func (tb *testbed) execPrivateTransaction(ctx context.Context, psc components.DomainSmartContract, tx *components.PrivateTransaction) error {
+
+	// Testbed just uses a domain context for the duration of the TX, and flushes before returning
+	dCtx := tb.c.StateManager().NewDomainContext(ctx, psc.Domain(), psc.Address())
+	defer dCtx.Close()
+
 	// First we call init on the smart contract to:
 	// - validate the transaction ABI is understood by the contract
 	// - get an initial list of verifiers that need to be resolved
@@ -235,13 +230,8 @@
 	}
 
 	// Now call assemble
-<<<<<<< HEAD
 	if err := psc.AssembleTransaction(dCtx, tx); err != nil {
-		return nil, err
-=======
-	if err := psc.AssembleTransaction(ctx, tx); err != nil {
-		return err
->>>>>>> 4e388dbd
+		return err
 	}
 
 	// The testbed only handles the OK result
@@ -254,13 +244,8 @@
 	// The testbed always chooses to take the assemble output and progress to endorse
 	// (no complex sequence selection routine that might result in abandonment).
 	// So just write the states
-<<<<<<< HEAD
 	if err := psc.WritePotentialStates(dCtx, tx); err != nil {
-		return nil, err
-=======
-	if err := psc.WritePotentialStates(ctx, tx); err != nil {
-		return err
->>>>>>> 4e388dbd
+		return err
 	}
 
 	// Gather signatures
@@ -269,13 +254,8 @@
 	}
 
 	// Gather endorsements (this would be a distributed activity across nodes in the real engine)
-<<<<<<< HEAD
 	if err := tb.gatherEndorsements(dCtx, psc, tx); err != nil {
-		return nil, err
-=======
-	if err := tb.gatherEndorsements(ctx, psc, tx); err != nil {
-		return err
->>>>>>> 4e388dbd
+		return err
 	}
 
 	log.L(ctx).Infof("Assembled and endorsed inputs=%d outputs=%d signatures=%d endorsements=%d",
@@ -287,18 +267,13 @@
 	}
 
 	// Prepare the transaction
-<<<<<<< HEAD
 	if err := psc.PrepareTransaction(dCtx, tx); err != nil {
-		return nil, err
+		return err
 	}
 
 	// Flush the context
 	if err := dCtx.FlushSync(); err != nil {
-		return nil, err
-=======
-	if err := psc.PrepareTransaction(ctx, tx); err != nil {
-		return err
->>>>>>> 4e388dbd
+		return err
 	}
 
 	if tx.PreparedPrivateTransaction != nil {
@@ -427,19 +402,4 @@
 		}
 		return verifier, err
 	})
-}
-
-func (tb *testbed) rpcListAvailableStates() rpcserver.RPCHandler {
-	return rpcserver.RPCMethod4(func(ctx context.Context,
-		domain string,
-		contractAddress tktypes.EthAddress,
-		schemaID string,
-		query query.QueryJSON,
-	) (states []*components.State, err error) {
-		err = tb.c.StateManager().RunInDomainContext(domain, contractAddress, func(ctx context.Context, dsi components.DomainStateInterface) error {
-			states, err = dsi.FindAvailableStates(schemaID, &query)
-			return err
-		})
-		return states, err
-	})
 }
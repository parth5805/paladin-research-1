/*
 * Copyright © 2024 Kaleido, Inc.
 *
 * Licensed under the Apache License, Version 2.0 (the "License"); you may not use this file except in compliance with
 * the License. You may obtain a copy of the License at
 *
 * http://www.apache.org/licenses/LICENSE-2.0
 *
 * Unless required by applicable law or agreed to in writing, software distributed under the License is distributed on
 * an "AS IS" BASIS, WITHOUT WARRANTIES OR CONDITIONS OF ANY KIND, either express or implied. See the License for the
 * specific language governing permissions and limitations under the License.
 *
 * SPDX-License-Identifier: Apache-2.0
 */

package ethclient

import (
	"context"
	"encoding/json"
	"fmt"
	"math/big"

	"github.com/hyperledger/firefly-common/pkg/i18n"
	"github.com/hyperledger/firefly-signer/pkg/abi"
	"github.com/hyperledger/firefly-signer/pkg/ethsigner"
	"github.com/hyperledger/firefly-signer/pkg/ethtypes"
	"github.com/hyperledger/firefly-signer/pkg/secp256k1"
	"github.com/kaleido-io/paladin/core/internal/msgs"
	"github.com/kaleido-io/paladin/core/pkg/proto"
	"github.com/kaleido-io/paladin/toolkit/pkg/algorithms"
	"github.com/kaleido-io/paladin/toolkit/pkg/confutil"
	"github.com/kaleido-io/paladin/toolkit/pkg/log"
	"github.com/kaleido-io/paladin/toolkit/pkg/rpcclient"
	"github.com/kaleido-io/paladin/toolkit/pkg/tktypes"
	"golang.org/x/crypto/sha3"
)

// Higher level client interface to the base Ethereum ledger for TX submission.
// See blockindexer package for the events side, including WaitForTransaction()
type EthClient interface {
	Close()
	ABI(ctx context.Context, a abi.ABI) (ABIClient, error)
	ABIJSON(ctx context.Context, abiJson []byte) (ABIClient, error)
	ABIFunction(ctx context.Context, functionABI *abi.Entry) (_ ABIFunctionClient, err error)
	ABIConstructor(ctx context.Context, constructorABI *abi.Entry, bytecode tktypes.HexBytes) (_ ABIFunctionClient, err error)
	MustABIJSON(abiJson []byte) ABIClient
	ChainID() int64

	// Below are raw functions that the ABI() above provides wrappers for
	GasPrice(ctx context.Context) (gasPrice *ethtypes.HexInteger, err error)
	GetBalance(ctx context.Context, address string, block string) (balance *ethtypes.HexInteger, err error)
	GasEstimate(ctx context.Context, tx *ethsigner.Transaction, a abi.ABI) (gasLimit *ethtypes.HexInteger, err error)
	GetTransactionCount(ctx context.Context, fromAddr string) (transactionCount *ethtypes.HexUint64, err error)
	CallContract(ctx context.Context, from *string, tx *ethsigner.Transaction, block string, a abi.ABI) (data tktypes.HexBytes, err error)
	BuildRawTransaction(ctx context.Context, txVersion EthTXVersion, from string, tx *ethsigner.Transaction, a abi.ABI) (tktypes.HexBytes, error)
	SendRawTransaction(ctx context.Context, rawTX tktypes.HexBytes) (*tktypes.Bytes32, error)
}

type KeyManager interface {
	ResolveKey(ctx context.Context, identifier string, algorithm string) (keyHandle, verifier string, err error)
	Sign(ctx context.Context, req *proto.SignRequest) (*proto.SignResponse, error)
	Close()
}

type ethClient struct {
	chainID           int64
	gasEstimateFactor float64
	rpc               rpcclient.Client
	keymgr            KeyManager
}

// A direct creation of a dedicated RPC client for things like unit tests outside of Paladin.
// Within Paladin, use the EthClientFactory instead as passed to your component/manager/engine via the initialization
func WrapRPCClient(ctx context.Context, keymgr KeyManager, rpc rpcclient.Client, conf *Config) (EthClient, error) {
	ec := &ethClient{
		keymgr:            keymgr,
		rpc:               rpc,
		gasEstimateFactor: confutil.Float64Min(conf.GasEstimateFactor, 1.0, *Defaults.GasEstimateFactor),
	}
	if err := ec.setupChainID(ctx); err != nil {
		return nil, err
	}
	return ec, nil
}

func (ec *ethClient) Close() {
	wsRPC, isWS := ec.rpc.(rpcclient.WSClient)
	if isWS {
		wsRPC.Close()
	}
}

func (ec *ethClient) ChainID() int64 {
	return ec.chainID
}

func (ec *ethClient) setupChainID(ctx context.Context) error {
	var chainID ethtypes.HexUint64
	if rpcErr := ec.rpc.CallRPC(ctx, &chainID, "eth_chainId"); rpcErr != nil {
		log.L(ctx).Errorf("eth_chainId failed: %+v", rpcErr)
		return i18n.WrapError(ctx, rpcErr, msgs.MsgEthClientChainIDFailed)
	}
	ec.chainID = int64(chainID.Uint64())
	return nil
}

func (ec *ethClient) CallContract(ctx context.Context, from *string, tx *ethsigner.Transaction, block string, a abi.ABI) (data tktypes.HexBytes, err error) {

	if from != nil {
		_, fromAddr, err := ec.keymgr.ResolveKey(ctx, *from, algorithms.ECDSA_SECP256K1_PLAINBYTES)
		if err != nil {
			return nil, err
		}
		tx.From = json.RawMessage(tktypes.JSONString(fromAddr))
	}

	return ec.callContract(ctx, tx, block, a)
}

func (ec *ethClient) callContract(ctx context.Context, tx *ethsigner.Transaction, block string, a abi.ABI) (data tktypes.HexBytes, err error) {

	if err := ec.rpc.CallRPC(ctx, &data, "eth_call", tx, block); err != nil {
		rpcErr := err.RPCError()
		log.L(ctx).Errorf("eth_call failed: %+v", rpcErr)
		if rpcErr.Data != "" {
			log.L(ctx).Debugf("Received error data in revert: %s", rpcErr.Data)
			var revertData ethtypes.HexBytes0xPrefix
			_ = json.Unmarshal(rpcErr.Data.Bytes(), &revertData)
			if a == nil {
				a = abi.ABI{}
			}
			if len(revertData) > 0 {
				errString, _ := a.ErrorStringCtx(ctx, revertData)
				if errString == "" {
					errString = tktypes.HexBytes(revertData).String()
				}
				return nil, i18n.NewError(ctx, msgs.MsgEthClientCallReverted, errString)
			}
		}
		// Or fallback to whatever the error we got was
		return nil, rpcErr.Error()
	}

	return data, err

}

func (ec *ethClient) GetBalance(ctx context.Context, address string, block string) (*ethtypes.HexInteger, error) {
	var addressBalance ethtypes.HexInteger

	if rpcErr := ec.rpc.CallRPC(ctx, &addressBalance, "eth_getBalance", address, block); rpcErr != nil {
		log.L(ctx).Errorf("eth_getBalance failed: %+v", rpcErr)
		return nil, rpcErr
	}
	return &addressBalance, nil
}

func (ec *ethClient) GasPrice(ctx context.Context) (*ethtypes.HexInteger, error) {
	// currently only support London style gas price
	// For EIP1559, will need to add support for `eth_maxPriorityFeePerGas`
	var gasPrice ethtypes.HexInteger

	if rpcErr := ec.rpc.CallRPC(ctx, &gasPrice, "eth_gasPrice"); rpcErr != nil {
		log.L(ctx).Errorf("eth_gasPrice failed: %+v", rpcErr)
		return nil, rpcErr
	}
	return &gasPrice, nil
}

<<<<<<< HEAD
func (ec *ethClient) GetTransactionReceipt(ctx context.Context, txHash string) (*TransactionReceiptResponse, error) {

	// Get the receipt in the back-end JSON/RPC format
	var ethReceipt *txReceiptJSONRPC
	rpcErr := ec.rpc.CallRPC(ctx, &ethReceipt, "eth_getTransactionReceipt", txHash)
	if rpcErr != nil {
		return nil, rpcErr
	}
	if ethReceipt == nil {
		return nil, i18n.NewError(ctx, msgs.MsgReceiptNotAvailable, txHash)
	}
	isSuccess := (ethReceipt.Status != nil && ethReceipt.Status.BigInt().Int64() > 0)

	var returnDataString *string
	var transactionErrorMessage *string

	if !isSuccess {
		returnDataString, transactionErrorMessage = ec.getErrorInfo(ctx, ethReceipt.RevertReason)
	}

	fullReceipt, _ := json.Marshal(&receiptExtraInfo{
		ContractAddress:   ethReceipt.ContractAddress,
		CumulativeGasUsed: (*fftypes.FFBigInt)(ethReceipt.CumulativeGasUsed),
		From:              ethReceipt.From,
		To:                ethReceipt.To,
		GasUsed:           (*fftypes.FFBigInt)(ethReceipt.GasUsed),
		Status:            (*fftypes.FFBigInt)(ethReceipt.Status),
		ReturnValue:       returnDataString,
		ErrorMessage:      transactionErrorMessage,
	})

	var txIndex int64
	if ethReceipt.TransactionIndex != nil {
		txIndex = ethReceipt.TransactionIndex.BigInt().Int64()
	}
	receiptResponse := &TransactionReceiptResponse{
		BlockNumber:      (*fftypes.FFBigInt)(ethReceipt.BlockNumber),
		TransactionIndex: fftypes.NewFFBigInt(txIndex),
		BlockHash:        ethReceipt.BlockHash.String(),
		Success:          isSuccess,
		ProtocolID:       ProtocolIDForReceipt((*fftypes.FFBigInt)(ethReceipt.BlockNumber), fftypes.NewFFBigInt(txIndex)),
		ExtraInfo:        fftypes.JSONAnyPtrBytes(fullReceipt),
	}

	if ethReceipt.ContractAddress != nil {
		location, _ := json.Marshal(map[string]string{
			"address": ethReceipt.ContractAddress.String(),
		})
		receiptResponse.ContractLocation = fftypes.JSONAnyPtrBytes(location)
	}
	return receiptResponse, nil
}

func (ec *ethClient) GasEstimate(ctx context.Context, tx *ethsigner.Transaction, a abi.ABI) (_ *ethtypes.HexInteger, err error) {
=======
func (ec *ethClient) GasEstimate(ctx context.Context, tx *ethsigner.Transaction, a abi.ABI) (*ethtypes.HexInteger, error) {
>>>>>>> 7e29e3a5
	var gasEstimate ethtypes.HexInteger
	if err = ec.rpc.CallRPC(ctx, &gasEstimate, "eth_estimateGas", tx); err != nil {
		log.L(ctx).Errorf("eth_estimateGas failed: %+v", err)
		// Fall back to a call, to see if we can get an error
		if _, callErr := ec.callContract(ctx, tx, "latest", a); callErr != nil {
			err = callErr
		}
		return nil, err
	}
	return &gasEstimate, nil
}

func (ec *ethClient) GetTransactionCount(ctx context.Context, fromAddr string) (*ethtypes.HexUint64, error) {
	var transactionCount ethtypes.HexUint64
	if rpcErr := ec.rpc.CallRPC(ctx, &transactionCount, "eth_getTransactionCount", fromAddr, "latest"); rpcErr != nil {
		log.L(ctx).Errorf("eth_getTransactionCount(%s) failed: %+v", fromAddr, rpcErr)
		return nil, rpcErr
	}
	return &transactionCount, nil
}

func (ec *ethClient) BuildRawTransaction(ctx context.Context, txVersion EthTXVersion, from string, tx *ethsigner.Transaction, a abi.ABI) (tktypes.HexBytes, error) {
	// Resolve the key (directly with the signer - we have no key manager here in the teseced)
	keyHandle, fromAddr, err := ec.keymgr.ResolveKey(ctx, from, algorithms.ECDSA_SECP256K1_PLAINBYTES)
	if err != nil {
		return nil, err
	}
	tx.From = json.RawMessage(tktypes.JSONString(fromAddr))

	// Trivial nonce management in the client - just get the current nonce for this key, from the local node mempool, for each TX
	if tx.Nonce == nil {
		txNonce, err := ec.GetTransactionCount(ctx, fromAddr)
		if err != nil {
			log.L(ctx).Errorf("eth_getTransactionCount(%s) failed: %+v", fromAddr, err)
			return nil, err
		}
		tx.Nonce = ethtypes.NewHexInteger(big.NewInt(int64(txNonce.Uint64())))
	}

	if tx.GasLimit == nil {
		// Estimate gas before submission
		gasEstimate, err := ec.GasEstimate(ctx, tx, a)
		if err != nil {
			log.L(ctx).Errorf("eth_estimateGas failed: %+v", err)
			return nil, err
		}
		// If that went well, so submission with a bump on the estimation
		gasLimitFactored := new(big.Float).SetInt(gasEstimate.BigInt())
		gasLimitFactored = gasLimitFactored.Mul(gasLimitFactored, big.NewFloat(ec.gasEstimateFactor))
		gasLimit, _ := gasLimitFactored.Int(nil)
		tx.GasLimit = ethtypes.NewHexInteger(gasLimit)
	}

	// Sign
	var sigPayload *ethsigner.TransactionSignaturePayload
	switch txVersion {
	case EIP1559:
		sigPayload = tx.SignaturePayloadEIP1559(ec.chainID)
	case LEGACY_EIP155:
		sigPayload = tx.SignaturePayloadLegacyEIP155(ec.chainID)
	case LEGACY_ORIGINAL:
		sigPayload = tx.SignaturePayloadLegacyOriginal()
	default:
		return nil, i18n.NewError(ctx, msgs.MsgEthClientInvalidTXVersion, txVersion)
	}
	hash := sha3.NewLegacyKeccak256()
	_, _ = hash.Write(sigPayload.Bytes())
	signature, err := ec.keymgr.Sign(ctx, &proto.SignRequest{
		Algorithm: algorithms.ECDSA_SECP256K1_PLAINBYTES,
		KeyHandle: keyHandle,
		Payload:   tktypes.HexBytes(hash.Sum(nil)),
	})
	var sig *secp256k1.SignatureData
	if err == nil {
		sig, err = secp256k1.DecodeCompactRSV(ctx, signature.Payload)
	}
	var rawTX []byte
	if err == nil {
		switch txVersion {
		case EIP1559:
			rawTX, err = tx.FinalizeEIP1559WithSignature(sigPayload, sig)
		case LEGACY_EIP155:
			rawTX, err = tx.FinalizeLegacyEIP155WithSignature(sigPayload, sig, ec.chainID)
		case LEGACY_ORIGINAL:
			rawTX, err = tx.FinalizeLegacyOriginalWithSignature(sigPayload, sig)
		}
	}
	if err != nil {
		log.L(ctx).Errorf("signing failed with keyHandle %s (addr=%s): %s", keyHandle, fromAddr, err)
		return nil, err
	}
	return rawTX, nil
}

func (ec *ethClient) SendRawTransaction(ctx context.Context, rawTX tktypes.HexBytes) (*tktypes.Bytes32, error) {

	// Submit
	var txHash tktypes.Bytes32
	if rpcErr := ec.rpc.CallRPC(ctx, &txHash, "eth_sendRawTransaction", tktypes.HexBytes(rawTX)); rpcErr != nil {
		addr, decodedTX, err := ethsigner.RecoverRawTransaction(ctx, ethtypes.HexBytes0xPrefix(rawTX), ec.chainID)
		if err != nil {
			log.L(ctx).Errorf("Invalid transaction build during signing: %s", err)
		} else {
			log.L(ctx).Errorf("Rejected TX (from=%s): %+v", addr, logJSON(decodedTX.Transaction))
		}
		return nil, fmt.Errorf("eth_sendRawTransaction failed: %+v", rpcErr)
	}

	// We just return the hash here - see blockindexer.BlockIndexer
	// - to wait for completion see BlockIndexer.WaitForTransaction()
	// - to query events for that completed transaction see BlockIndexer.ListTransactionEvents()
	// - to stream events in order (whether you submitted them or not) see BlockIndexer.TODO()
	return &txHash, nil
}

func logJSON(v interface{}) string {
	ret := ""
	b, _ := json.Marshal(v)
	if len(b) > 0 {
		ret = (string)(b)
	}
	return ret
}<|MERGE_RESOLUTION|>--- conflicted
+++ resolved
@@ -16,11 +16,15 @@
 package ethclient
 
 import (
+	"bytes"
 	"context"
+	"encoding/hex"
 	"encoding/json"
 	"fmt"
 	"math/big"
-
+	"strings"
+
+	"github.com/hyperledger/firefly-common/pkg/fftypes"
 	"github.com/hyperledger/firefly-common/pkg/i18n"
 	"github.com/hyperledger/firefly-signer/pkg/abi"
 	"github.com/hyperledger/firefly-signer/pkg/ethsigner"
@@ -52,6 +56,7 @@
 	GetBalance(ctx context.Context, address string, block string) (balance *ethtypes.HexInteger, err error)
 	GasEstimate(ctx context.Context, tx *ethsigner.Transaction, a abi.ABI) (gasLimit *ethtypes.HexInteger, err error)
 	GetTransactionCount(ctx context.Context, fromAddr string) (transactionCount *ethtypes.HexUint64, err error)
+	GetTransactionReceipt(ctx context.Context, txHash string) (*TransactionReceiptResponse, error)
 	CallContract(ctx context.Context, from *string, tx *ethsigner.Transaction, block string, a abi.ABI) (data tktypes.HexBytes, err error)
 	BuildRawTransaction(ctx context.Context, txVersion EthTXVersion, from string, tx *ethsigner.Transaction, a abi.ABI) (tktypes.HexBytes, error)
 	SendRawTransaction(ctx context.Context, rawTX tktypes.HexBytes) (*tktypes.Bytes32, error)
@@ -168,7 +173,6 @@
 	return &gasPrice, nil
 }
 
-<<<<<<< HEAD
 func (ec *ethClient) GetTransactionReceipt(ctx context.Context, txHash string) (*TransactionReceiptResponse, error) {
 
 	// Get the receipt in the back-end JSON/RPC format
@@ -178,7 +182,7 @@
 		return nil, rpcErr
 	}
 	if ethReceipt == nil {
-		return nil, i18n.NewError(ctx, msgs.MsgReceiptNotAvailable, txHash)
+		return nil, i18n.NewError(ctx, msgs.MsgEthClientReceiptNotAvailable, txHash)
 	}
 	isSuccess := (ethReceipt.Status != nil && ethReceipt.Status.BigInt().Int64() > 0)
 
@@ -223,9 +227,6 @@
 }
 
 func (ec *ethClient) GasEstimate(ctx context.Context, tx *ethsigner.Transaction, a abi.ABI) (_ *ethtypes.HexInteger, err error) {
-=======
-func (ec *ethClient) GasEstimate(ctx context.Context, tx *ethsigner.Transaction, a abi.ABI) (*ethtypes.HexInteger, error) {
->>>>>>> 7e29e3a5
 	var gasEstimate ethtypes.HexInteger
 	if err = ec.rpc.CallRPC(ctx, &gasEstimate, "eth_estimateGas", tx); err != nil {
 		log.L(ctx).Errorf("eth_estimateGas failed: %+v", err)
@@ -348,4 +349,32 @@
 		ret = (string)(b)
 	}
 	return ret
+}
+
+func (ec *ethClient) getErrorInfo(ctx context.Context, revertFromReceipt *ethtypes.HexBytes0xPrefix) (pReturnValue *string, pErrorMessage *string) {
+
+	var revertReason string
+	if revertFromReceipt != nil {
+		revertReason = revertFromReceipt.String()
+	}
+
+	// See if the return value is using the default error you get from "revert"
+	var errorMessage string
+	returnDataBytes, _ := hex.DecodeString(strings.TrimPrefix(revertReason, "0x"))
+	if len(returnDataBytes) > 4 && bytes.Equal(returnDataBytes[0:4], defaultErrorID) {
+		value, err := defaultError.DecodeCallDataCtx(ctx, returnDataBytes)
+		if err == nil {
+			errorMessage = value.Children[0].Value.(string)
+		}
+	}
+
+	// Otherwise we can't decode it, so put it directly in the error
+	if errorMessage == "" {
+		if len(returnDataBytes) > 0 {
+			errorMessage = i18n.NewError(ctx, msgs.MsgEthClientReturnValueNotDecoded, revertReason).Error()
+		} else {
+			errorMessage = i18n.NewError(ctx, msgs.MsgEthClientReturnValueNotAvailable).Error()
+		}
+	}
+	return &revertReason, &errorMessage
 }
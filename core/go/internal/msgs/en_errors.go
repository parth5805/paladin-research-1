--- conflicted
+++ resolved
@@ -165,11 +165,8 @@
 	MsgBlockIndexerInvalidEventStreamType   = ffe("PD011306", "Unsupported event stream type: %s")
 	MsgBlockMissingHandler                  = ffe("PD011307", "Handler not registered for stream")
 	MsgBlockIndexerNoBlocksIndexed          = ffe("PD011308", "No confirmed blocks have yet been indexed")
-<<<<<<< HEAD
-	MsgBlockIndexerOnlyOnePrePersistHook    = ffe("PD011309", "Indexed transaction pre-persist hook already registered")
-=======
 	MsgBlockIndexerTransactionReverted      = ffe("PD011309", "Transaction reverted: %s")
->>>>>>> a3f21a94
+	MsgBlockIndexerOnlyOnePrePersistHook    = ffe("PD011310", "Indexed transaction pre-persist hook already registered")
 
 	// Signing module PD0114XX
 	MsgSigningModuleBadPathError                = ffe("PD011400", "Path '%s' does not exist, or it is not a directory")

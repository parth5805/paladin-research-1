--- conflicted
+++ resolved
@@ -320,10 +320,6 @@
 		Owner:  tktypes.EthAddress(tktypes.RandBytes(20)),
 		Amount: ethtypes.NewHexInteger64(5555555),
 	}
-<<<<<<< HEAD
-	nullifier := tktypes.RandHex(32)
-=======
->>>>>>> 98dcd514
 
 	tp.Functions.AssembleTransaction = func(ctx context.Context, req *prototk.AssembleTransactionRequest) (*prototk.AssembleTransactionResponse, error) {
 		assert.Same(t, req.Transaction, tx.PreAssembly.TransactionSpecification)
@@ -362,7 +358,7 @@
 					{Id: stateRes.States[2].Id, SchemaId: stateRes.States[2].SchemaId},
 				},
 				OutputStates: []*prototk.NewState{
-					{SchemaId: tp.stateSchemas[0].Id, StateDataJson: string(newStateData), Nullifier: &nullifier},
+					{SchemaId: tp.stateSchemas[0].Id, StateDataJson: string(newStateData)},
 				},
 			},
 			AttestationPlan: []*prototk.AttestationRequest{

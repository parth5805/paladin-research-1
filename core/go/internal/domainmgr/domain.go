/*
 * Copyright © 2024 Kaleido, Inc.
 *
 * Licensed under the Apache License, Version 2.0 (the "License"); you may not use this file except in compliance with
 * the License. You may obtain a copy of the License at
 *
 * http://www.apache.org/licenses/LICENSE-2.0
 *
 * Unless required by applicable law or agreed to in writing, software distributed under the License is distributed on
 * an "AS IS" BASIS, WITHOUT WARRANTIES OR CONDITIONS OF ANY KIND, either express or implied. See the License for the
 * specific language governing permissions and limitations under the License.
 *
 * SPDX-License-Identifier: Apache-2.0
 */

package domainmgr

import (
	"context"
	"encoding/json"
	"fmt"
	"sync"
	"sync/atomic"

	"github.com/google/uuid"
	"github.com/hyperledger/firefly-common/pkg/i18n"
	"github.com/hyperledger/firefly-signer/pkg/abi"
	"github.com/hyperledger/firefly-signer/pkg/eip712"
	"github.com/hyperledger/firefly-signer/pkg/ethsigner"
	"github.com/hyperledger/firefly-signer/pkg/ethtypes"
	"github.com/hyperledger/firefly-signer/pkg/secp256k1"
	"github.com/kaleido-io/paladin/core/internal/components"
	"github.com/kaleido-io/paladin/core/internal/msgs"
	"github.com/kaleido-io/paladin/core/internal/statestore"
	"github.com/kaleido-io/paladin/core/pkg/blockindexer"
	"gorm.io/gorm"

	"github.com/kaleido-io/paladin/toolkit/pkg/algorithms"
	"github.com/kaleido-io/paladin/toolkit/pkg/log"
	"github.com/kaleido-io/paladin/toolkit/pkg/prototk"
	"github.com/kaleido-io/paladin/toolkit/pkg/query"
	"github.com/kaleido-io/paladin/toolkit/pkg/retry"
	"github.com/kaleido-io/paladin/toolkit/pkg/tktypes"
)

type domain struct {
	ctx       context.Context
	cancelCtx context.CancelFunc

	conf            *DomainConfig
	dm              *domainManager
	name            string
	api             components.DomainManagerToDomain
	registryAddress *tktypes.EthAddress

	stateLock          sync.Mutex
	initialized        atomic.Bool
	initRetry          *retry.Retry
	config             *prototk.DomainConfig
	schemasBySignature map[string]statestore.Schema
	schemasByID        map[string]statestore.Schema
	eventStream        *blockindexer.EventStream

	initError atomic.Pointer[error]
	initDone  chan struct{}
}

func (dm *domainManager) newDomain(name string, conf *DomainConfig, toDomain components.DomainManagerToDomain) *domain {
	d := &domain{
		dm:              dm,
		conf:            conf,
		initRetry:       retry.NewRetryIndefinite(&conf.Init.Retry),
		name:            name,
		api:             toDomain,
		initDone:        make(chan struct{}),
		registryAddress: tktypes.MustEthAddress(conf.RegistryAddress), // check earlier in startup

		schemasByID:        make(map[string]statestore.Schema),
		schemasBySignature: make(map[string]statestore.Schema),
	}
	log.L(dm.bgCtx).Debugf("Domain %s configured. Config: %s", name, tktypes.JSONString(conf.Config))
	d.ctx, d.cancelCtx = context.WithCancel(log.WithLogField(dm.bgCtx, "domain", d.name))
	return d
}

func (d *domain) processDomainConfig(confRes *prototk.ConfigureDomainResponse) (*prototk.InitDomainRequest, error) {
	d.stateLock.Lock()
	defer d.stateLock.Unlock()

	// Parse all the schemas
	d.config = confRes.DomainConfig
	if d.config.BaseLedgerSubmitConfig == nil {
		return nil, i18n.NewError(d.ctx, msgs.MsgDomainBaseLedgerSubmitInvalid)
	}
	abiSchemas := make([]*abi.Parameter, len(d.config.AbiStateSchemasJson))
	for i, schemaJSON := range d.config.AbiStateSchemasJson {
		if err := json.Unmarshal([]byte(schemaJSON), &abiSchemas[i]); err != nil {
			return nil, i18n.WrapError(d.ctx, err, msgs.MsgDomainInvalidSchema, i)
		}
	}

	// Ensure all the schemas are recorded to the DB
	var schemas []statestore.Schema
	if len(abiSchemas) > 0 {
		var err error
		schemas, err = d.dm.stateStore.EnsureABISchemas(d.ctx, d.name, abiSchemas)
		if err != nil {
			return nil, err
		}
	}

	// Build the schema IDs to send back in the init
	schemasProto := make([]*prototk.StateSchema, len(schemas))
	for i, s := range schemas {
		schemaID := s.IDString()
		d.schemasByID[schemaID] = s
		d.schemasBySignature[s.Signature()] = s
		schemasProto[i] = &prototk.StateSchema{
			Id:        schemaID,
			Signature: s.Signature(),
		}
	}

	if d.config.AbiEventsJson != "" {
		// Parse the events ABI
		var eventsABI abi.ABI
		if err := json.Unmarshal([]byte(d.config.AbiEventsJson), &eventsABI); err != nil {
			return nil, i18n.WrapError(d.ctx, err, msgs.MsgDomainInvalidEvents)
		}

		// We build a stream name in a way assured to result in a new stream if the ABI changes,
		// TODO... and in the future with a logical way to clean up defunct streams
		streamHash, err := tktypes.ABISolDefinitionHash(d.ctx, eventsABI)
		if err != nil {
			return nil, err
		}
		streamName := fmt.Sprintf("domain_%s_%s", d.name, streamHash)

		// Create the event stream
		d.eventStream, err = d.dm.blockIndexer.AddEventStream(d.ctx, &blockindexer.InternalEventStream{
			Definition: &blockindexer.EventStream{
				Name: streamName,
				Type: blockindexer.EventStreamTypeInternal.Enum(),
				ABI:  eventsABI,
			},
			Handler: d.handleEventBatch,
		})
		if err != nil {
			return nil, err
		}
	}

	return &prototk.InitDomainRequest{
		AbiStateSchemas: schemasProto,
	}, nil
}

func (d *domain) init() {
	defer close(d.initDone)

	// We block retrying each part of init until we succeed, or are cancelled
	// (which the plugin manager will do if the domain disconnects)
	err := d.initRetry.Do(d.ctx, func(attempt int) (bool, error) {

		// Send the configuration to the domain for processing
		confRes, err := d.api.ConfigureDomain(d.ctx, &prototk.ConfigureDomainRequest{
			Name:                    d.name,
			RegistryContractAddress: d.RegistryAddress().String(),
			ChainId:                 d.dm.ethClientFactory.ChainID(),
			ConfigJson:              tktypes.JSONString(d.conf.Config).String(),
		})
		if err != nil {
			return true, err
		}

		// Process the configuration, so we can move onto init
		initReq, err := d.processDomainConfig(confRes)
		if err != nil {
			return true, err
		}

		// Complete the initialization
		_, err = d.api.InitDomain(d.ctx, initReq)
		return true, err
	})
	if err != nil {
		log.L(d.ctx).Debugf("domain initialization cancelled before completion: %s", err)
		d.initError.Store(&err)
	} else {
		log.L(d.ctx).Debugf("domain initialization complete")
		d.dm.setDomainAddress(d)
		d.initialized.Store(true)
		// Inform the plugin manager callback
		d.api.Initialized()
	}
}

func (d *domain) checkInit(ctx context.Context) error {
	if !d.initialized.Load() {
		return i18n.NewError(ctx, msgs.MsgDomainNotInitialized)
	}
	return nil
}

func (d *domain) Initialized() bool {
	return d.initialized.Load()
}

func (d *domain) Name() string {
	return d.name
}

func (d *domain) RegistryAddress() *tktypes.EthAddress {
	return d.registryAddress
}

func (d *domain) Configuration() *prototk.DomainConfig {
	return d.config
}

// Domain callback to query the state store
func (d *domain) FindAvailableStates(ctx context.Context, req *prototk.FindAvailableStatesRequest) (*prototk.FindAvailableStatesResponse, error) {
	if err := d.checkInit(ctx); err != nil {
		return nil, err
	}

	var query query.QueryJSON
	err := json.Unmarshal([]byte(req.QueryJson), &query)
	if err != nil {
		return nil, i18n.WrapError(ctx, err, msgs.MsgDomainInvalidQueryJSON)
	}
	addr, err := tktypes.ParseEthAddress(req.ContractAddress)
	if err != nil {
		return nil, i18n.WrapError(ctx, err, msgs.MsgDomainErrorParsingAddress)
	}

	var states []*statestore.State
	err = d.dm.stateStore.RunInDomainContext(d.name, *addr, func(ctx context.Context, dsi statestore.DomainStateInterface) (err error) {
		if req.UseNullifiers != nil && *req.UseNullifiers {
			states, err = dsi.FindAvailableNullifiers(req.SchemaId, &query)
		} else {
			states, err = dsi.FindAvailableStates(req.SchemaId, &query)
		}
		return err
	})
	if err != nil {
		return nil, err
	}

	pbStates := make([]*prototk.StoredState, len(states))
	for i, s := range states {
		pbStates[i] = &prototk.StoredState{
			Id:       s.ID.String(),
			SchemaId: s.Schema.String(),
			StoredAt: s.Created.UnixNano(),
			DataJson: string(s.Data),
		}
		if s.Locked != nil {
			pbStates[i].Lock = &prototk.StateLock{
				Transaction: s.Locked.Transaction.String(),
				Creating:    s.Locked.Creating,
				Spending:    s.Locked.Spending,
			}
		}
	}
	return &prototk.FindAvailableStatesResponse{
		States: pbStates,
	}, nil

}

func (d *domain) EncodeData(ctx context.Context, encRequest *prototk.EncodeDataRequest) (*prototk.EncodeDataResponse, error) {
	var abiData []byte
	switch encRequest.EncodingType {
	case prototk.EncodeDataRequest_FUNCTION_CALL_DATA:
		var entry *abi.Entry
		err := json.Unmarshal([]byte(encRequest.Definition), &entry)
		if err != nil {
			return nil, i18n.WrapError(ctx, err, msgs.MsgDomainABIEncodingRequestEntryInvalid)
		}
		abiData, err = entry.EncodeCallDataJSONCtx(ctx, []byte(encRequest.Body))
		if err != nil {
			return nil, i18n.WrapError(ctx, err, msgs.MsgDomainABIEncodingRequestEncodingFail)
		}
	case prototk.EncodeDataRequest_TUPLE:
		var param *abi.Parameter
		err := json.Unmarshal([]byte(encRequest.Definition), &param)
		if err != nil {
			return nil, i18n.WrapError(ctx, err, msgs.MsgDomainABIEncodingRequestEntryInvalid)
		}
		abiData, err = param.Components.EncodeABIDataJSONCtx(ctx, []byte(encRequest.Body))
		if err != nil {
			return nil, i18n.WrapError(ctx, err, msgs.MsgDomainABIEncodingRequestEncodingFail)
		}
	case prototk.EncodeDataRequest_ETH_TRANSACTION:
		var tx *ethsigner.Transaction
		err := json.Unmarshal([]byte(encRequest.Body), &tx)
		if err != nil {
			return nil, i18n.WrapError(ctx, err, msgs.MsgDomainABIEncodingRequestEntryInvalid)
		}
		// We only support EIP-155 and EIP-1559 as they include the ChainID in the payload
		switch encRequest.Definition {
		case "", "eip1559", "eip-1559": // default
			abiData = tx.SignaturePayloadEIP1559(d.dm.ethClientFactory.ChainID()).Bytes()
		case "eip155", "eip-155":
			abiData = tx.SignaturePayloadLegacyEIP155(d.dm.ethClientFactory.ChainID()).Bytes()
		default:
			return nil, i18n.NewError(ctx, msgs.MsgDomainABIEncodingRequestInvalidType, encRequest.Definition)
		}
	case prototk.EncodeDataRequest_TYPED_DATA_V4:
		var tdv4 *eip712.TypedData
		err := json.Unmarshal([]byte(encRequest.Body), &tdv4)
		if err != nil {
			return nil, i18n.WrapError(ctx, err, msgs.MsgDomainABIEncodingTypedDataInvalid)
		}
		abiData, err = eip712.EncodeTypedDataV4(ctx, tdv4)
		if err != nil {
			return nil, i18n.WrapError(ctx, err, msgs.MsgDomainABIEncodingTypedDataFail)
		}
	default:
		return nil, i18n.NewError(ctx, msgs.MsgDomainABIEncodingRequestInvalidType, encRequest.EncodingType)
	}
	return &prototk.EncodeDataResponse{
		Data: abiData,
	}, nil
}

func (d *domain) RecoverSigner(ctx context.Context, recoverRequest *prototk.RecoverSignerRequest) (_ *prototk.RecoverSignerResponse, err error) {
	switch recoverRequest.Algorithm {
	// If we add more signer algorithms to this utility in the future, we should make it an interface on the signer.
	case algorithms.ECDSA_SECP256K1_PLAINBYTES:
		var addr *ethtypes.Address0xHex
		signature, err := secp256k1.DecodeCompactRSV(ctx, recoverRequest.Signature)
		if err == nil {
			addr, err = signature.RecoverDirect(recoverRequest.Payload, d.dm.ethClientFactory.ChainID())
		}
		if err != nil {
			return nil, i18n.WrapError(ctx, err, msgs.MsgDomainABIRecoverRequestSignature)
		}
		return &prototk.RecoverSignerResponse{
			Verifier: addr.String(),
		}, nil
	default:
		return nil, i18n.NewError(ctx, msgs.MsgDomainABIRecoverRequestAlgorithm, recoverRequest.Algorithm)
	}
}

func (d *domain) InitDeploy(ctx context.Context, tx *components.PrivateContractDeploy) error {
	if tx.Inputs == nil {
		return i18n.NewError(ctx, msgs.MsgDomainTXIncompleteInitDeploy)
	}

	// Build the init request
	txSpec := &prototk.DeployTransactionSpecification{}
	tx.TransactionSpecification = txSpec
	txSpec.TransactionId = tktypes.Bytes32UUIDFirst16(tx.ID).String()
	txSpec.ConstructorParamsJson = tx.Inputs.String()

	// Do the request with the domain
	res, err := d.api.InitDeploy(ctx, &prototk.InitDeployRequest{
		Transaction: txSpec,
	})
	if err != nil {
		return err
	}

	// Store the response back on the TX
	tx.RequiredVerifiers = res.RequiredVerifiers
	return nil
}

func (d *domain) PrepareDeploy(ctx context.Context, tx *components.PrivateContractDeploy) error {
	if tx.Inputs == nil || tx.TransactionSpecification == nil || tx.Verifiers == nil {
		return i18n.NewError(ctx, msgs.MsgDomainTXIncompletePrepareDeploy)
	}

	// All the work is done for us by the engine in resolving the verifiers
	// after InitDeploy, so we just pass it along
	res, err := d.api.PrepareDeploy(ctx, &prototk.PrepareDeployRequest{
		Transaction:       tx.TransactionSpecification,
		ResolvedVerifiers: tx.Verifiers,
	})
	if err != nil {
		return err
	}

	if res.Signer != nil && *res.Signer != "" {
		tx.Signer = *res.Signer
	} else {
		switch d.config.BaseLedgerSubmitConfig.SubmitMode {
		case prototk.BaseLedgerSubmitConfig_ONE_TIME_USE_KEYS:
			tx.Signer = d.config.BaseLedgerSubmitConfig.OneTimeUsePrefix + tx.ID.String()
		default:
			log.L(ctx).Errorf("Signer mode %s and no signer returned", d.config.BaseLedgerSubmitConfig.SubmitMode)
			return i18n.NewError(ctx, msgs.MsgDomainDeployNoSigner)
		}
	}
	if res.Transaction != nil && res.Deploy == nil {
		var functionABI abi.Entry
		if err := json.Unmarshal(([]byte)(res.Transaction.FunctionAbiJson), &functionABI); err != nil {
			return i18n.WrapError(d.ctx, err, msgs.MsgDomainFactoryAbiJsonInvalid)
		}
		inputs, err := functionABI.Inputs.ParseJSONCtx(ctx, emptyJSONIfBlank(res.Transaction.ParamsJson))
		if err != nil {
			return err
		}
		tx.DeployTransaction = nil
		tx.InvokeTransaction = &components.EthTransaction{
			FunctionABI: &functionABI,
			To:          *d.RegistryAddress(),
			Inputs:      inputs,
		}
	} else if res.Deploy != nil && res.Transaction == nil {
		var functionABI abi.Entry
		if res.Deploy.ConstructorAbiJson == "" {
			// default constructor
			functionABI.Type = abi.Constructor
			functionABI.Inputs = abi.ParameterArray{}
		} else {
			if err := json.Unmarshal(([]byte)(res.Deploy.ConstructorAbiJson), &functionABI); err != nil {
				return i18n.WrapError(d.ctx, err, msgs.MsgDomainFactoryAbiJsonInvalid)
			}
		}
		inputs, err := functionABI.Inputs.ParseJSONCtx(ctx, emptyJSONIfBlank(res.Deploy.ParamsJson))
		if err != nil {
			return err
		}
		tx.DeployTransaction = &components.EthDeployTransaction{
			ConstructorABI: &functionABI,
			Bytecode:       res.Deploy.Bytecode,
			Inputs:         inputs,
		}
		tx.InvokeTransaction = nil
	} else {
		// Must specify exactly one of the two types of transaction
		return i18n.NewError(ctx, msgs.MsgDomainInvalidPrepareDeployResult)
	}
	return nil
}

func emptyJSONIfBlank(js string) []byte {
	if len(js) == 0 {
		return []byte(`{}`)
	}
	return []byte(js)
}

func (d *domain) close() {
	d.cancelCtx()
	<-d.initDone
}

func (d *domain) handleEventBatch(ctx context.Context, tx *gorm.DB, batch *blockindexer.EventDeliveryBatch) (blockindexer.PostCommit, error) {
	eventsByAddress := make(map[tktypes.EthAddress][]*blockindexer.EventWithData)
	configBytesByAddress := make(map[tktypes.EthAddress]tktypes.HexBytes)
	for _, ev := range batch.Events {
		// Note: hits will be cached, but events from unrecognized contracts will always
		// result in a cache miss and a database lookup
		// TODO: revisit if we should optimize this
		psc, err := d.dm.getSmartContractCached(ctx, tx, ev.Address)
		if err != nil {
			return nil, err
		}
		if psc != nil && psc.Domain().Name() == d.name {
			eventsByAddress[ev.Address] = append(eventsByAddress[ev.Address], ev)
			configBytesByAddress[ev.Address] = psc.info.ConfigBytes
		}
	}

	transactionsComplete := make([]uuid.UUID, 0, len(batch.Events))
	for addr, events := range eventsByAddress {
		res, err := d.handleEventBatchForContract(ctx, batch.BatchID, addr, events, configBytesByAddress[addr])
		if err != nil {
			return nil, err
		}
		for _, txIDStr := range res.TransactionsComplete {
			txID, err := d.recoverTransactionID(ctx, txIDStr)
			if err != nil {
				return nil, err
			}
			transactionsComplete = append(transactionsComplete, *txID)
		}
	}

	return func() {
		for _, c := range transactionsComplete {
			inflight := d.dm.transactionWaiter.GetInflight(c)
			if inflight != nil {
				inflight.Complete(nil)
			}
		}
	}, nil
}

func (d *domain) recoverTransactionID(ctx context.Context, txIDString string) (*uuid.UUID, error) {
	txIDBytes, err := tktypes.ParseBytes32Ctx(ctx, txIDString)
	if err != nil {
		return nil, err
	}
	txUUID := txIDBytes.UUIDFirst16()
	return &txUUID, nil
}

func (d *domain) handleEventBatchForContract(ctx context.Context, batchID uuid.UUID, contractAddress tktypes.EthAddress, events []*blockindexer.EventWithData, configBytes tktypes.HexBytes) (*prototk.HandleEventBatchResponse, error) {
	var res *prototk.HandleEventBatchResponse
	eventsJSON, err := json.Marshal(events)
	if err == nil {
		res, err = d.api.HandleEventBatch(ctx, &prototk.HandleEventBatchRequest{
			BatchId:     batchID.String(),
			JsonEvents:  string(eventsJSON),
			ConfigBytes: configBytes.HexString(),
		})
	}
	if err != nil {
		return nil, err
	}

	spentStates := make(map[uuid.UUID][]string, len(res.SpentStates))
	for _, state := range res.SpentStates {
		txUUID, err := d.recoverTransactionID(ctx, state.TransactionId)
		if err != nil {
			return nil, err
		}
		spentStates[*txUUID] = append(spentStates[*txUUID], state.Id)
	}

	confirmedStates := make(map[uuid.UUID][]string, len(res.ConfirmedStates))
	for _, state := range res.ConfirmedStates {
		txUUID, err := d.recoverTransactionID(ctx, state.TransactionId)
		if err != nil {
			return nil, err
		}
		confirmedStates[*txUUID] = append(confirmedStates[*txUUID], state.Id)
	}

	newStates := make(map[uuid.UUID][]*statestore.StateUpsert, len(res.NewStates))
<<<<<<< HEAD
	newNullifiers := make([]*statestore.StateNullifier, 0, len(res.NewStates))
=======
>>>>>>> 98dcd514
	for _, state := range res.NewStates {
		txUUID, err := d.recoverTransactionID(ctx, state.TransactionId)
		if err != nil {
			return nil, err
		}
		var id tktypes.HexBytes
		if state.Id != nil {
			id, err = tktypes.ParseHexBytes(ctx, *state.Id)
			if err != nil {
				return nil, err
			}
		}
		newStates[*txUUID] = append(newStates[*txUUID], &statestore.StateUpsert{
			ID:       id,
			SchemaID: state.SchemaId,
			Data:     tktypes.RawJSON(state.StateDataJson),
			Creating: true,
		})
		if state.Nullifier != nil {
			nullifier, err := tktypes.ParseHexBytes(ctx, *state.Nullifier)
			if err != nil {
				return nil, err
			}
			newNullifiers = append(newNullifiers, &statestore.StateNullifier{
				DomainName: d.name,
				State:      id,
				Nullifier:  nullifier,
			})
		}
	}

	err = d.dm.stateStore.RunInDomainContext(d.name, contractAddress, func(ctx context.Context, dsi statestore.DomainStateInterface) error {
		for txID, states := range newStates {
			if _, err = dsi.UpsertStates(&txID, states); err != nil {
				return err
			}
		}
		for txID, states := range spentStates {
			if err = dsi.MarkStatesSpent(txID, states); err != nil {
				return err
			}
		}
		for txID, states := range confirmedStates {
			if err = dsi.MarkStatesConfirmed(txID, states); err != nil {
				return err
			}
		}
		if len(newNullifiers) > 0 {
			if err = dsi.UpsertNullifiers(newNullifiers); err != nil {
				return err
			}
		}
		return nil
	})
	return res, err
}<|MERGE_RESOLUTION|>--- conflicted
+++ resolved
@@ -534,10 +534,6 @@
 	}
 
 	newStates := make(map[uuid.UUID][]*statestore.StateUpsert, len(res.NewStates))
-<<<<<<< HEAD
-	newNullifiers := make([]*statestore.StateNullifier, 0, len(res.NewStates))
-=======
->>>>>>> 98dcd514
 	for _, state := range res.NewStates {
 		txUUID, err := d.recoverTransactionID(ctx, state.TransactionId)
 		if err != nil {
@@ -556,17 +552,6 @@
 			Data:     tktypes.RawJSON(state.StateDataJson),
 			Creating: true,
 		})
-		if state.Nullifier != nil {
-			nullifier, err := tktypes.ParseHexBytes(ctx, *state.Nullifier)
-			if err != nil {
-				return nil, err
-			}
-			newNullifiers = append(newNullifiers, &statestore.StateNullifier{
-				DomainName: d.name,
-				State:      id,
-				Nullifier:  nullifier,
-			})
-		}
 	}
 
 	err = d.dm.stateStore.RunInDomainContext(d.name, contractAddress, func(ctx context.Context, dsi statestore.DomainStateInterface) error {
@@ -585,11 +570,6 @@
 				return err
 			}
 		}
-		if len(newNullifiers) > 0 {
-			if err = dsi.UpsertNullifiers(newNullifiers); err != nil {
-				return err
-			}
-		}
 		return nil
 	})
 	return res, err

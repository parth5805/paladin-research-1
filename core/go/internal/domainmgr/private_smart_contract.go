/*
 * Copyright © 2024 Kaleido, Inc.
 *
 * Licensed under the Apache License, Version 2.0 (the "License"); you may not use this file except in compliance with
 * the License. You may obtain a copy of the License at
 *
 * http://www.apache.org/licenses/LICENSE-2.0
 *
 * Unless required by applicable law or agreed to in writing, software distributed under the License is distributed on
 * an "AS IS" BASIS, WITHOUT WARRANTIES OR CONDITIONS OF ANY KIND, either express or implied. See the License for the
 * specific language governing permissions and limitations under the License.
 *
 * SPDX-License-Identifier: Apache-2.0
 */

package domainmgr

import (
	"context"
	"encoding/json"

	"github.com/google/uuid"
	"github.com/hyperledger/firefly-common/pkg/i18n"
	"github.com/hyperledger/firefly-signer/pkg/abi"
	"github.com/kaleido-io/paladin/core/internal/components"
	"github.com/kaleido-io/paladin/core/internal/msgs"
	"github.com/kaleido-io/paladin/core/internal/statestore"

	"github.com/kaleido-io/paladin/toolkit/pkg/prototk"
	"github.com/kaleido-io/paladin/toolkit/pkg/query"
	"github.com/kaleido-io/paladin/toolkit/pkg/tktypes"
)

type PrivateSmartContract struct {
	DeployTX        uuid.UUID          `json:"deployTransaction"   gorm:"column:deploy_tx"`
	RegistryAddress tktypes.EthAddress `json:"domainAddress"       gorm:"column:domain_address"`
	Address         tktypes.EthAddress `json:"address"             gorm:"column:address"`
	ConfigBytes     tktypes.HexBytes   `json:"configBytes"         gorm:"column:config_bytes"`
}

type domainContract struct {
	dm   *domainManager
	d    *domain
	api  components.DomainManagerToDomain
	info *PrivateSmartContract
}

func (d *domain) newSmartContract(def *PrivateSmartContract) *domainContract {
	dc := &domainContract{
		dm:   d.dm,
		d:    d,
		api:  d.api,
		info: def,
	}
	d.dm.contractCache.Set(dc.info.Address, dc)
	return dc
}

func (dc *domainContract) InitTransaction(ctx context.Context, tx *components.PrivateTransaction) error {
	if tx.Inputs == nil {
		return i18n.NewError(ctx, msgs.MsgDomainTXIncompleteInitTransaction)
	}

	// Query the base block height to inform the assembly step that comes later
	confirmedBlockHeight, err := dc.dm.blockIndexer.GetConfirmedBlockHeight(ctx)
	if err != nil {
		return err
	}

	// Build the init request
	txi := tx.Inputs
	var abiJSON []byte
	var paramsJSON []byte
	inputValues, err := txi.Function.Inputs.ParseJSONCtx(ctx, txi.Inputs)
	if err == nil {
		abiJSON, err = json.Marshal(txi.Function)
	}
	if err == nil {
		// Serialize to standardized JSON before passing to domain
		paramsJSON, err = tktypes.StandardABISerializer().SerializeJSONCtx(ctx, inputValues)
	}
	if err != nil {
		return i18n.WrapError(ctx, err, msgs.MsgDomainInvalidFunctionParams, txi.Function.SolString())
	}

	txSpec := &prototk.TransactionSpecification{
		TransactionId:      tktypes.Bytes32UUIDFirst16(tx.ID).String(),
		ContractAddress:    dc.info.Address.String(),
		ContractConfig:     dc.info.ConfigBytes,
		From:               txi.From,
		FunctionAbiJson:    string(abiJSON),
		FunctionParamsJson: string(paramsJSON),
		FunctionSignature:  txi.Function.SolString(), // we use the proprietary "Solidity inspired" form that is very specific, including param names and nested struct defs
		BaseBlock:          int64(confirmedBlockHeight),
	}
	// Do the request with the domain
	res, err := dc.api.InitTransaction(ctx, &prototk.InitTransactionRequest{
		Transaction: txSpec,
	})
	if err != nil {
		return err
	}

	// Store the response back on the TX
	preAssembly := &components.TransactionPreAssembly{
		TransactionSpecification: txSpec,
		RequiredVerifiers:        res.RequiredVerifiers,
	}
	tx.PreAssembly = preAssembly
	return nil
}

func (dc *domainContract) AssembleTransaction(ctx context.Context, tx *components.PrivateTransaction) error {
	if tx.Inputs == nil || tx.PreAssembly == nil || tx.PreAssembly.TransactionSpecification == nil {
		return i18n.NewError(ctx, msgs.MsgDomainTXIncompleteAssembleTransaction)
	}

	// Clear any previous assembly state out, as it's considered completely invalid
	// at this point if we're re-assembling.
	preAssembly := tx.PreAssembly

	// Now we have the required verifiers, we can ask the domain to do the heavy lifting
	// and assemble the transaction (using the state store interface we provide)
	res, err := dc.api.AssembleTransaction(ctx, &prototk.AssembleTransactionRequest{
		Transaction:       preAssembly.TransactionSpecification,
		ResolvedVerifiers: preAssembly.Verifiers,
	})
	if err != nil {
		return err
	}

	postAssembly := &components.TransactionPostAssembly{}
	// We hydrate the states on our side of the Manager<->Plugin divide at this point,
	// which provides back to the engine the full sequence locking information of the
	// states (inputs, and read)
	postAssembly.InputStates, err = dc.loadStates(ctx, res.AssembledTransaction.InputStates)
	if err != nil {
		return err
	}
	postAssembly.ReadStates, err = dc.loadStates(ctx, res.AssembledTransaction.ReadStates)
	if err != nil {
		return err
	}

	// We need to pass the assembly result back - it needs to be assigned to a sequence
	// before anything interesting can happen with the result here
	postAssembly.AssemblyResult = res.AssemblyResult
	postAssembly.AttestationPlan = res.AttestationPlan
	// Note the states at this point are just potential states - depending on the analysis
	// of the result, and the locking on the input states, the engine might decide to
	// abandon this attempt and just re-assemble later.
	postAssembly.OutputStatesPotential = res.AssembledTransaction.OutputStates
	tx.PostAssembly = postAssembly
	return nil
}

// Happens only on the sequencing node
func (dc *domainContract) WritePotentialStates(ctx context.Context, tx *components.PrivateTransaction) (err error) {
	if tx.Inputs == nil || tx.PreAssembly == nil || tx.PreAssembly.TransactionSpecification == nil || tx.PostAssembly == nil {
		return i18n.NewError(ctx, msgs.MsgDomainTXIncompleteWritePotentialStates)
	}

	// Now we're confident enough about this transaction to (on the sequencer) to have allocated
	// it to a sequence, and we want to write the OutputStatesPotential array:
	// 1) Writing them to the DB (unflushed at this point)
	// 2) Storing their identifiers into the OutputStatesFull list
	//
	// Note: This only happens on the sequencer node - any endorsing nodes just take the Full states
	//       and write them directly to the sequence prior to endorsement
	postAssembly := tx.PostAssembly

	newStatesToWrite := make([]*statestore.StateUpsert, len(postAssembly.OutputStatesPotential))
	domain := dc.d
	for i, s := range postAssembly.OutputStatesPotential {
		schema := domain.schemasByID[s.SchemaId]
		if schema == nil {
			schema = domain.schemasBySignature[s.SchemaId]
		}
		if schema == nil {
			return i18n.NewError(ctx, msgs.MsgDomainUnknownSchema, s.SchemaId)
		}
<<<<<<< HEAD
		var dataHash tktypes.HexBytes
		if s.DataHash != nil {
			hash, err := tktypes.ParseHexBytes(ctx, *s.DataHash)
			if err != nil {
				return err
			}
			dataHash = hash
		}
		newStatesToWrite[i] = &statestore.StateUpsert{
			SchemaID: schema.IDString(),
			Data:     tktypes.RawJSON(s.StateDataJson),
			DataHash: dataHash,
=======
		var confirmID tktypes.HexBytes
		if s.ConfirmId != nil {
			confirmID, err = tktypes.ParseHexBytes(ctx, *s.ConfirmId)
			if err != nil {
				return err
			}
		}
		var spendID tktypes.HexBytes
		if s.SpendId != nil {
			spendID, err = tktypes.ParseHexBytes(ctx, *s.SpendId)
			if err != nil {
				return err
			}
		}
		newStatesToWrite[i] = &statestore.StateUpsert{
			SchemaID:  schema.IDString(),
			Data:      tktypes.RawJSON(s.StateDataJson),
			ConfirmID: confirmID,
			SpendID:   spendID,
>>>>>>> 39a58428
			// These are marked as locked and creating in the transaction
			Creating: true,
		}
	}

	var states []*statestore.State
	if len(newStatesToWrite) > 0 {
		err := dc.dm.stateStore.RunInDomainContext(domain.name, dc.info.Address, func(ctx context.Context, dsi statestore.DomainStateInterface) (err error) {
			states, err = dsi.UpsertStates(&tx.ID, newStatesToWrite)
			return err
		})
		if err != nil {
			return err
		}
	}

	// Store the results on the TX
	postAssembly.OutputStates = make([]*components.FullState, len(states))
	for i, s := range states {
		postAssembly.OutputStates[i] = &components.FullState{
			ID:       s.ID,
			Schema:   s.Schema,
			Data:     s.Data,
			DataHash: s.DataHash,
		}
	}
	return nil

}

// Happens on all nodes that are aware of the transaction and want to mask input states from other
// transactions being assembled on the same node.
func (dc *domainContract) LockStates(ctx context.Context, tx *components.PrivateTransaction) error {
	if tx.Inputs == nil || tx.PreAssembly == nil || tx.PreAssembly.TransactionSpecification == nil ||
		tx.PostAssembly == nil || tx.PostAssembly.InputStates == nil || tx.PostAssembly.OutputStates == nil {
		return i18n.NewError(ctx, msgs.MsgDomainTXIncompleteLockStates)
	}

	// Important responsibilities of this function
	// 1) to ensure all the states have been written (unflushed) to the DB, so that the calling code
	//    and be confident that at the end of the next successful flush we have reliably recorded
	//    all these private states in a way that we won't forget them in the future (including across crash/restart)
	// 2) to ensure all the states have been marked as "locked" for spending in this transaction,
	//    within this sequence. So that other transactions (on different sequences, or the same sequence)
	//    will not attempt to spend the same states.
	postAssembly := tx.PostAssembly

	// Input and output states are locked to the transaction
	var txLockedStateUpserts []*statestore.StateUpsert
	for _, s := range postAssembly.InputStates {
		txLockedStateUpserts = append(txLockedStateUpserts, &statestore.StateUpsert{
			SchemaID: s.Schema.String(),
			Data:     s.Data,
			DataHash: s.DataHash,
			Spending: true,
		})
	}
	for _, s := range postAssembly.OutputStates {
		txLockedStateUpserts = append(txLockedStateUpserts, &statestore.StateUpsert{
			SchemaID: s.Schema.String(),
			Data:     s.Data,
			DataHash: s.DataHash,
			Creating: true,
		})
	}

	// Read states are just stored
	var readStateUpserts []*statestore.StateUpsert
	for _, s := range postAssembly.ReadStates {
		readStateUpserts = append(readStateUpserts, &statestore.StateUpsert{
			SchemaID: s.Schema.String(),
			Data:     s.Data,
			DataHash: s.DataHash,
		})
	}

	return dc.dm.stateStore.RunInDomainContext(dc.d.name, dc.info.Address, func(ctx context.Context, dsi statestore.DomainStateInterface) error {
		// Heavy lifting is all done for us by the state store
		_, err := dsi.UpsertStates(&tx.ID, txLockedStateUpserts)
		if err == nil && len(readStateUpserts) > 0 {
			_, err = dsi.UpsertStates(nil, readStateUpserts)
		}
		return err
	})

}

// Endorse is a little special, because it returns a payload rather than updating the transaction.
func (dc *domainContract) EndorseTransaction(ctx context.Context, req *components.PrivateTransactionEndorseRequest) (*components.EndorsementResult, error) {

	if req == nil ||
		req.TransactionSpecification == nil ||
		req.Verifiers == nil ||
		req.Signatures == nil ||
		req.InputStates == nil ||
		req.ReadStates == nil ||
		req.OutputStates == nil ||
		req.Endorsement == nil ||
		req.Endorser == nil {
		return nil, i18n.NewError(ctx, msgs.MsgDomainReqIncompleteEndorseTransaction)
	}

	// This function does NOT FLUSH before or after doing endorse. The assumption is that this
	// is being handled as part of an overall sequence of endorsements, and for performance it is
	// more important to reduce the total number of flushes (rather than focus on the latency of one TX).
	//
	// The engine must ensure the flush occurs before returning the endorsement back to the requester,
	// but for efficiency we can and should start the runtime exercise of endorsement + signing before
	// waiting for the DB TX to commit.

	// Run the endorsement
	res, err := dc.api.EndorseTransaction(ctx, &prototk.EndorseTransactionRequest{
		Transaction:         req.TransactionSpecification,
		ResolvedVerifiers:   req.Verifiers,
		Inputs:              req.InputStates,
		Reads:               req.ReadStates,
		Outputs:             req.OutputStates,
		Signatures:          req.Signatures,
		EndorsementRequest:  req.Endorsement,
		EndorsementVerifier: req.Endorser,
	})
	// We don't do any processing - as the result is not directly processable by us.
	// It is an instruction to the engine - such as an authority to sign an endorsement,
	// or a constraint on submission to the chain
	if err != nil {
		return nil, err
	}
	return &components.EndorsementResult{
		Endorser:     req.Endorser,
		Result:       res.EndorsementResult,
		Payload:      res.Payload,
		RevertReason: res.RevertReason,
	}, nil
}

func (dc *domainContract) ResolveDispatch(ctx context.Context, tx *components.PrivateTransaction) error {
	if tx.Inputs == nil || tx.PreAssembly == nil || tx.PreAssembly.TransactionSpecification == nil ||
		tx.PostAssembly == nil || tx.PostAssembly.Endorsements == nil {
		return i18n.NewError(ctx, msgs.MsgDomainTXIncompleteResolveDispatch)
	}

	for _, ar := range tx.PostAssembly.Endorsements {
		for _, c := range ar.Constraints {
			if c == prototk.AttestationResult_ENDORSER_MUST_SUBMIT {
				if tx.Signer != "" {
					// Multiple endorsers claiming it is an error
					return i18n.NewError(ctx, msgs.MsgDomainMultipleEndorsersSubmit)
				}
				tx.Signer = ar.Verifier.Lookup
			}
		}
	}
	if tx.Signer != "" {
		return nil
	}

	config := dc.d.Configuration()
	switch config.BaseLedgerSubmitConfig.SubmitMode {
	case prototk.BaseLedgerSubmitConfig_ONE_TIME_USE_KEYS:
		tx.Signer = config.BaseLedgerSubmitConfig.OneTimeUsePrefix + tx.ID.String()
		return nil
	case prototk.BaseLedgerSubmitConfig_ENDORSER_SUBMISSION:
		// if there was an endorser, we'd have it above
		return i18n.NewError(ctx, msgs.MsgDomainNoEndorserSubmit)
	default:
		return i18n.NewError(ctx, msgs.MsgDomainInvalidSubmissionConfig, config.BaseLedgerSubmitConfig.SubmitMode)
	}

}

func (dc *domainContract) PrepareTransaction(ctx context.Context, tx *components.PrivateTransaction) error {
	if tx.Inputs == nil || tx.PreAssembly == nil || tx.PreAssembly.TransactionSpecification == nil ||
		tx.PostAssembly == nil || tx.Signer == "" {
		return i18n.NewError(ctx, msgs.MsgDomainTXIncompletePrepareTransaction)
	}

	preAssembly := tx.PreAssembly
	postAssembly := tx.PostAssembly

	// Run the prepare
	res, err := dc.api.PrepareTransaction(ctx, &prototk.PrepareTransactionRequest{
		Transaction:       preAssembly.TransactionSpecification,
		InputStates:       dc.toEndorsableList(postAssembly.InputStates),
		ReadStates:        dc.toEndorsableList(postAssembly.ReadStates),
		OutputStates:      dc.toEndorsableList(postAssembly.OutputStates),
		AttestationResult: dc.allAttestations(tx),
	})
	if err != nil {
		return err
	}

	var functionABI abi.Entry
	if err := json.Unmarshal(([]byte)(res.Transaction.FunctionAbiJson), &functionABI); err != nil {
		return i18n.WrapError(ctx, err, msgs.MsgDomainPrivateAbiJsonInvalid)
	}

	inputs, err := functionABI.Inputs.ParseJSONCtx(ctx, emptyJSONIfBlank(res.Transaction.ParamsJson))
	if err != nil {
		return err
	}
	tx.PreparedTransaction = &components.EthTransaction{
		FunctionABI: &functionABI,
		To:          dc.Address(),
		Inputs:      inputs,
	}
	return nil
}

func (dc *domainContract) Domain() components.Domain {
	return dc.d
}

func (dc *domainContract) Address() tktypes.EthAddress {
	return dc.info.Address
}

func (dc *domainContract) ConfigBytes() tktypes.HexBytes {
	return dc.info.ConfigBytes
}

func (dc *domainContract) allAttestations(tx *components.PrivateTransaction) []*prototk.AttestationResult {
	attestations := append([]*prototk.AttestationResult{}, tx.PostAssembly.Signatures...)
	attestations = append(attestations, tx.PostAssembly.Endorsements...)
	return attestations
}

func (dc *domainContract) loadStates(ctx context.Context, refs []*prototk.StateRef) ([]*components.FullState, error) {
	rawIDsBySchema := make(map[string][]tktypes.RawJSON)
	stateIDs := make([]tktypes.Bytes32, len(refs))
	for i, s := range refs {
		stateID, err := tktypes.ParseBytes32Ctx(ctx, s.Id)
		if err != nil {
			return nil, i18n.NewError(ctx, msgs.MsgDomainInvalidStateIDFromDomain, s.Id, i)
		}
		rawIDsBySchema[s.SchemaId] = append(rawIDsBySchema[s.SchemaId], tktypes.JSONString(stateID.String()))
		stateIDs[i] = stateID
	}
	statesByID := make(map[tktypes.Bytes32]*statestore.State)
	err := dc.dm.stateStore.RunInDomainContext(dc.d.name, dc.info.Address, func(ctx context.Context, dsi statestore.DomainStateInterface) error {
		for schemaID, stateIDs := range rawIDsBySchema {
			statesForSchema, err := dsi.FindAvailableStates(schemaID, &query.QueryJSON{
				Statements: query.Statements{
					Ops: query.Ops{
						In: []*query.OpMultiVal{
							{Op: query.Op{Field: ".id"}, Values: stateIDs},
						},
					},
				},
			})
			if err != nil {
				return err
			}
			for _, s := range statesForSchema {
				statesByID[s.ID] = s
			}
		}
		return nil
	})
	if err != nil {
		return nil, err
	}

	// Check we found all the states, and restore the original order
	states := make([]*components.FullState, len(stateIDs))
	for i, id := range stateIDs {
		s := statesByID[id]
		if s == nil {
			return nil, i18n.NewError(ctx, msgs.MsgDomainInputStateNotFound, i, id)
		}
		states[i] = &components.FullState{
			ID:       s.ID,
			Schema:   s.Schema,
			Data:     s.Data,
			DataHash: s.DataHash,
		}
	}
	return states, nil

}

func (dc *domainContract) toEndorsableList(states []*components.FullState) []*prototk.EndorsableState {
	endorsableList := make([]*prototk.EndorsableState, len(states))
	for i, input := range states {
		endorsableList[i] = &prototk.EndorsableState{
			Id:            input.ID.String(),
			SchemaId:      input.Schema.String(),
			StateDataJson: string(input.Data),
		}
	}
	return endorsableList
}<|MERGE_RESOLUTION|>--- conflicted
+++ resolved
@@ -179,20 +179,6 @@
 		if schema == nil {
 			return i18n.NewError(ctx, msgs.MsgDomainUnknownSchema, s.SchemaId)
 		}
-<<<<<<< HEAD
-		var dataHash tktypes.HexBytes
-		if s.DataHash != nil {
-			hash, err := tktypes.ParseHexBytes(ctx, *s.DataHash)
-			if err != nil {
-				return err
-			}
-			dataHash = hash
-		}
-		newStatesToWrite[i] = &statestore.StateUpsert{
-			SchemaID: schema.IDString(),
-			Data:     tktypes.RawJSON(s.StateDataJson),
-			DataHash: dataHash,
-=======
 		var confirmID tktypes.HexBytes
 		if s.ConfirmId != nil {
 			confirmID, err = tktypes.ParseHexBytes(ctx, *s.ConfirmId)
@@ -212,7 +198,6 @@
 			Data:      tktypes.RawJSON(s.StateDataJson),
 			ConfirmID: confirmID,
 			SpendID:   spendID,
->>>>>>> 39a58428
 			// These are marked as locked and creating in the transaction
 			Creating: true,
 		}
@@ -233,10 +218,9 @@
 	postAssembly.OutputStates = make([]*components.FullState, len(states))
 	for i, s := range states {
 		postAssembly.OutputStates[i] = &components.FullState{
-			ID:       s.ID,
-			Schema:   s.Schema,
-			Data:     s.Data,
-			DataHash: s.DataHash,
+			ID:     s.ID,
+			Schema: s.Schema,
+			Data:   s.Data,
 		}
 	}
 	return nil
@@ -266,7 +250,6 @@
 		txLockedStateUpserts = append(txLockedStateUpserts, &statestore.StateUpsert{
 			SchemaID: s.Schema.String(),
 			Data:     s.Data,
-			DataHash: s.DataHash,
 			Spending: true,
 		})
 	}
@@ -274,7 +257,6 @@
 		txLockedStateUpserts = append(txLockedStateUpserts, &statestore.StateUpsert{
 			SchemaID: s.Schema.String(),
 			Data:     s.Data,
-			DataHash: s.DataHash,
 			Creating: true,
 		})
 	}
@@ -285,7 +267,6 @@
 		readStateUpserts = append(readStateUpserts, &statestore.StateUpsert{
 			SchemaID: s.Schema.String(),
 			Data:     s.Data,
-			DataHash: s.DataHash,
 		})
 	}
 
@@ -483,10 +464,9 @@
 			return nil, i18n.NewError(ctx, msgs.MsgDomainInputStateNotFound, i, id)
 		}
 		states[i] = &components.FullState{
-			ID:       s.ID,
-			Schema:   s.Schema,
-			Data:     s.Data,
-			DataHash: s.DataHash,
+			ID:     s.ID,
+			Schema: s.Schema,
+			Data:   s.Data,
 		}
 	}
 	return states, nil

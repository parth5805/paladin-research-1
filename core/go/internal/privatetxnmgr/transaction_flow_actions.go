/*
 * Copyright © 2024 Kaleido, Inc.
 *
 * Licensed under the Apache License, Version 2.0 (the "License"); you may not use this file except in compliance with
 * the License. You may obtain a copy of the License at
 *
 * http://www.apache.org/licenses/LICENSE-2.0
 *
 * Unless required by applicable law or agreed to in writing, software distributed under the License is distributed on
 * an "AS IS" BASIS, WITHOUT WARRANTIES OR CONDITIONS OF ANY KIND, either express or implied. See the License for the
 * specific language governing permissions and limitations under the License.
 *
 * SPDX-License-Identifier: Apache-2.0
 */

package privatetxnmgr

import (
	"context"
	"fmt"
	"time"

	"github.com/google/uuid"
	"github.com/hyperledger/firefly-common/pkg/i18n"
	"github.com/kaleido-io/paladin/core/internal/components"
	"github.com/kaleido-io/paladin/core/internal/msgs"
	"github.com/kaleido-io/paladin/toolkit/pkg/log"
	"github.com/kaleido-io/paladin/toolkit/pkg/pldapi"
	"github.com/kaleido-io/paladin/toolkit/pkg/prototk"
	"github.com/kaleido-io/paladin/toolkit/pkg/tktypes"
)

func (tf *transactionFlow) Action(ctx context.Context) {
	log.L(ctx).Debug("transactionFlow:Action")
	if tf.complete {
		log.L(ctx).Infof("Transaction %s is complete", tf.transaction.ID.String())
		return
	}

	// Lets get the nasty stuff out of the way first
	// if the event handler has marked the transaction as failed, then we initiate the finalize sync point
	if tf.finalizeRequired {
		if tf.finalizePending {
			log.L(ctx).Infof("Transaction %s finalize already pending", tf.transaction.ID.String())
			return
		}
		//we know we need to finalize but we are not currently waiting for a finalize to complete
		// most likely a previous attempt to finalize has failed
		tf.finalize(ctx)
	}

	if tf.dispatched {
		log.L(ctx).Infof("Transaction %s is dispatched", tf.transaction.ID.String())
		return
	}

	if tf.transaction.PreAssembly == nil {
		panic("PreAssembly is nil.")
		//This should never happen unless there is a serious programming error or the memory has been corrupted
		// PreAssembly is checked for nil after InitTransaction which is during the synchronous transaction request
		// and before it is added to the transaction processor / dispatched to the event loop
	}

	if tf.status == "delegating" {
		log.L(ctx).Infof("Transaction %s is delegating", tf.transaction.ID.String())
		return
	}

	if tf.status == "delegated" {
		// probably should not get here because the sequencer should have removed the transaction processor
		log.L(ctx).Infof("Transaction %s has been delegated", tf.transaction.ID.String())
		return
	}
	tf.delegateIfRequired(ctx)
	if tf.status == "delegating" {
		log.L(ctx).Infof("Transaction %s is delegating", tf.transaction.ID.String())
		return
	}

	if tf.status == "delegated" {
		// probably should not get here because the sequencer should have removed the transaction processor
		log.L(ctx).Infof("Transaction %s has been delegated", tf.transaction.ID.String())
		return
	}

	if tf.transaction.PostAssembly == nil {
		log.L(ctx).Debug("not assembled yet - or was assembled and reverted")

		//if we have not sent a request, or if the request has timed out or been invalidated by a re-assembly, then send the request
		tf.requestVerifierResolution(ctx)
		if tf.hasOutstandingVerifierRequests(ctx) {
			log.L(ctx).Infof("Transaction %s not ready to assemble. Waiting for verifiers to be resolved", tf.transaction.ID.String())
			return
		}

		tf.requestAssemble(ctx)
		if tf.transaction.PostAssembly == nil {
			log.L(ctx).Infof("Transaction %s not assembled. Waiting for assembler to return", tf.transaction.ID.String())
			return
		}
	}

	if tf.transaction.PostAssembly.OutputStatesPotential != nil && tf.transaction.PostAssembly.OutputStates == nil {
		// We need to write the potential states to the domain before we can sign or endorse the transaction
		// but there is no point in doing that until we are sure that the transaction is going to be coordinated locally
		// so this is the earliest, and latest, point in the flow that we can do this
		readTX := tf.components.Persistence().DB() // no DB transaction required here for the reads from the DB (writes happen on syncpoint flusher)
		err := tf.domainAPI.WritePotentialStates(tf.endorsementGatherer.DomainContext(), readTX, tf.transaction)
		if err != nil {
			//Any error from WritePotentialStates is likely to be caused by an invalid init or assemble of the transaction
			// which is most likely a programming error in the domain or the domain manager or privateTxManager
			// not much we can do other than revert the transaction with an internal error
			errorMessage := fmt.Sprintf("Failed to write potential states: %s", err)
			log.L(ctx).Error(errorMessage)
			//TODO publish an event that will cause the transaction to be reverted
			//tf.revertTransaction(ctx, i18n.ExpandWithCode(ctx, i18n.MessageKey(msgs.MsgPrivateTxManagerInternalError), errorMessage))
			return
		}
	}
	log.L(ctx).Debugf("Transaction %s is ready (outputStatesPotential=%d outputStates=%d)",
		tf.transaction.ID.String(), len(tf.transaction.PostAssembly.OutputStatesPotential), len(tf.transaction.PostAssembly.OutputStates))
	tf.readyForSequencing = true

	//If we get here, we have an assembled transaction and have no intention of delegating it
	// so we are responsible for coordinating the endorsement flow

	// either because it was submitted locally and we decided not to delegate or because it was delegated to us
	// start with fulfilling any outstanding signature requests
	tf.requestSignatures(ctx)
	if tf.hasOutstandingSignatureRequests() {
		return
	}
	tf.status = "signed"

	tf.requestEndorsements(ctx)
	if tf.hasOutstandingEndorsementRequests(ctx) {
		return
	}
	tf.status = "endorsed"

	reDelegate, err := tf.setTransactionSigner(ctx)
	if err != nil {

		log.L(ctx).Errorf("Invalid outcome from signer selection %s: %s", tf.transaction.ID.String(), err)
		tf.latestError = i18n.ExpandWithCode(ctx, i18n.MessageKey(msgs.MsgPrivateTxManagerResolveDispatchError), err.Error())

		//TODO as it stands, we will just enter a retry loop of trying to resolve the dispatcher next time the event loop triggers an action
		// if we are lucky, that will be triggered by an event that somehow changes the in memory state in a way that the dispatcher can be
		// resolved but that is unlikely
		// would it be more appropriate to re-assemble ( or even revert ) the transaction here?
		return
	} else if reDelegate {
		// TODO: We should re-delegate in this scenario
		tf.latestError = i18n.NewError(ctx, msgs.MsgPrivateReDelegationRequired).Error()
	}
}

func (tf *transactionFlow) setTransactionSigner(ctx context.Context) (reDelegate bool, err error) {
	// We only set the signing key in one very specific ENDORSER_MUST_SUBMIT path in this function.
	// In the general case the Sequencer picks a random signing key to submit the transaction.
	tx := tf.transaction
	tx.Signer = ""

	// We are the coordinator to be running this function.
	// We need to check if:
	// 1. There are any ENDORSER_MUST_SUBMIT constraints
	// 2. If there are, that we are the correct coordinator, or if we need to re-delegate.
	endorserSubmitSigner := ""
	for _, ar := range tx.PostAssembly.Endorsements {
		for _, c := range ar.Constraints {
			if c == prototk.AttestationResult_ENDORSER_MUST_SUBMIT {
				if endorserSubmitSigner != "" {
					// Multiple endorsers claiming it is an error
					return false, i18n.NewError(ctx, msgs.MsgDomainMultipleEndorsersSubmit)
				}
				log.L(ctx).Debugf("Endorser %s provided an ENDORSER_MUST_SUBMIT signing constraint for transaction %s", ar.Verifier.Lookup, tx.ID)
				endorserSubmitSigner = ar.Verifier.Lookup
			}
		}
	}
	if endorserSubmitSigner == "" {
		// great - we just need to use the anonymous signing management of the coordinator
		return false, nil
	}

	contractConf := tf.domainAPI.ContractConfig()
	if contractConf.SubmitterSelection != prototk.ContractConfig_SUBMITTER_COORDINATOR {
		// We only accept ENDORSER_MUST_SUBMIT constraints for contracts configured with coordinator submission.
		return false, i18n.NewError(ctx, msgs.MsgDomainEndorserSubmitConfigClash,
			endorserSubmitSigner, contractConf.CoordinatorSelection, contractConf.SubmitterSelection)
	}

	// Now we need to check the configuration for how the coordinator is picked
	switch contractConf.CoordinatorSelection {
	case prototk.ContractConfig_COORDINATOR_STATIC:
		staticCoordinator := ""
		if contractConf.StaticCoordinator != nil {
			staticCoordinator = *contractConf.StaticCoordinator
		}
		if endorserSubmitSigner != staticCoordinator {
			// If you have a static coordinator, and an endorser with an ENDORSER_MUST_SUBMIT, they must match.
			return false, i18n.NewError(ctx, msgs.MsgDomainEndorserSubmitConfigClash,
				endorserSubmitSigner, fmt.Sprintf(`%s='%s'`, contractConf.CoordinatorSelection, staticCoordinator),
				contractConf.SubmitterSelection)
		}
	case prototk.ContractConfig_COORDINATOR_ENDORSER:
		// This is fine, but it's possible we've ended up with the wrong coordinator/endorser combination.
	default:
		// This is invalid. In order for an endorsement to be able to provide an ENDORSER_MUST_SUBMIT
		// constraint it must be configured so we are allowed to pick the coordinator to be the endorser.
		return false, i18n.NewError(ctx, msgs.MsgDomainEndorserSubmitConfigClash,
			endorserSubmitSigner, contractConf.CoordinatorSelection, contractConf.SubmitterSelection)
	}

	// Ok we have a submission constraint to use the signing key of an endorser to submit.
	// Check it is a local identity. If not we have a re-delegation scenario.
	node, err := tktypes.PrivateIdentityLocator(endorserSubmitSigner).Node(ctx, false /* must be fully qualified in this scenario */)
	if err != nil {
		return false, i18n.WrapError(ctx, err, msgs.MsgDomainEndorserSubmitConfigClash,
			endorserSubmitSigner, contractConf.CoordinatorSelection, contractConf.SubmitterSelection)
	}
	if node != tf.nodeID {
		log.L(ctx).Warnf("For transaction %s to be submitted, the coordinator must move to the node ENDORSER_MUST_SUBMIT constraint %s",
			tx.ID, endorserSubmitSigner)
		return true, nil
	}
	// Ok - we have an endorsement approval to use the returned
	// NON-ANONYMOUS identity homed on this local node to submit.
	tx.Signer = endorserSubmitSigner
	return false, nil
}

func (tf *transactionFlow) revertTransaction(ctx context.Context, revertReason string) {
	log.L(ctx).Errorf("Reverting transaction %s: %s", tf.transaction.ID.String(), revertReason)
	//trigger a finalize and update the transaction state so that finalize can be retried if it fails
	tf.finalizeRequired = true
	tf.finalizePending = true
	tf.finalizeRevertReason = revertReason
	tf.finalize(ctx)

}

func (tf *transactionFlow) finalize(ctx context.Context) {
	log.L(ctx).Errorf("finalize transaction %s: %s", tf.transaction.ID.String(), tf.finalizeRevertReason)
	//flush that to the txmgr database
	// so that the user can see that it is reverted and so that we stop retrying to assemble and endorse it

	tf.syncPoints.QueueTransactionFinalize(
		ctx,
		tf.domainAPI.Address(),
		tf.transaction.ID,
		tf.finalizeRevertReason,
		func(ctx context.Context) {
			//we are not on the main event loop thread so can't update in memory state here.
			// need to go back into the event loop
			log.L(ctx).Infof("Transaction %s finalize committed", tf.transaction.ID.String())

			// Remove this transaction from our domain context on success - all changes are flushed to DB at this point
			tf.endorsementGatherer.DomainContext().ResetTransactions(tf.transaction.ID)

			go tf.publisher.PublishTransactionFinalizedEvent(ctx, tf.transaction.ID.String())
		},
		func(ctx context.Context, rollbackErr error) {
			//we are not on the main event loop thread so can't update in memory state here.
			// need to go back into the event loop
			log.L(ctx).Errorf("Transaction %s finalize rolled back: %s", tf.transaction.ID.String(), rollbackErr)

			// Reset the whole domain context on failure
			tf.endorsementGatherer.DomainContext().Reset()

			go tf.publisher.PublishTransactionFinalizeError(ctx, tf.transaction.ID.String(), tf.finalizeRevertReason, rollbackErr)
		},
	)
}

func (tf *transactionFlow) delegateIfRequired(ctx context.Context) {
	//TODO there may be a potential optimization we can add where, in certain domain configurations, we can optimistically proceed without delegation and only delegate once we detect
	// other active nodes.  For now, we keep it simple and strictly abide by the configuration of the domain
	log.L(ctx).Debug("transactionFlow:delegateIfRequired")
<<<<<<< HEAD
	coordinatorNode := tf.selectCoordinator(ctx)

	// TODO persist the delegation and send the request on the callback
	if coordinatorNode == tf.nodeName || coordinatorNode == "" {
		return
=======
	if tf.transaction.PostAssembly.AttestationPlan != nil {
		numEndorsers := 0
		endorser := "" // will only be used if there is only one
		for _, attRequest := range tf.transaction.PostAssembly.AttestationPlan {
			if attRequest.AttestationType == prototk.AttestationType_ENDORSE {
				numEndorsers = numEndorsers + len(attRequest.Parties)
				endorser = attRequest.Parties[0]
			}
		}
		//in the special case of a single endorsers in a domain with a submit mode of ENDORSER_SUBMISSION we delegate to that endorser
		// It is most likely that this means we are in the noto domain and
		// that single endorser is the notary and all transactions will be delegated there for endorsement
		// and dispatch to base ledger so we might as well delegate the coordination to it so that
		// it can maximize the optimistic spending of pending states

		if tf.domainAPI.ContractConfig().CoordinatorSelection == prototk.ContractConfig_COORDINATOR_ENDORSER && numEndorsers == 1 {
			endorserNode, err := tktypes.PrivateIdentityLocator(endorser).Node(ctx, true)
			if err != nil {
				log.L(ctx).Errorf("Failed to get node name from locator %s: %s", tf.transaction.PostAssembly.AttestationPlan[0].Parties[0], err)
				tf.latestError = i18n.ExpandWithCode(ctx, i18n.MessageKey(msgs.MsgPrivateTxManagerInternalError), err.Error())
				return
			}
			if endorserNode != tf.nodeID && endorserNode != "" {
				tf.localCoordinator = false
				// TODO persist the delegation and send the request on the callback
				tf.status = "delegating"
				// TODO update to "delegated" once the ack has been received
				err := tf.transportWriter.SendDelegationRequest(
					ctx,
					uuid.New().String(),
					endorserNode,
					tf.transaction,
				)
				if err != nil {
					tf.latestError = i18n.ExpandWithCode(ctx, i18n.MessageKey(msgs.MsgPrivateTxManagerInternalError), err.Error())
				}
				return
			}
		}
>>>>>>> 6dffd4d7
	}
	tf.localCoordinator = false

	//TODO if already `delegating` check how long we have been waiting for the ack and send again.
	//Should probably do that earlier in the flow because if we have just decided not to delegate or if we have just selected a different delegate, \
	//then we need to either claw back that delegation or wait until the delegate has realized that they are no longer the coordinator and returns / forwards the responsibility for this transaction
	tf.status = "delegating"

	// TODO update to "delegated" once the ack has been received
	err := tf.transportWriter.SendDelegationRequest(
		ctx,
		uuid.New().String(),
		coordinatorNode,
		tf.transaction,
	)
	if err != nil {
		tf.latestError = i18n.ExpandWithCode(ctx, i18n.MessageKey(msgs.MsgPrivateTxManagerInternalError), err.Error())
	}

}

func (tf *transactionFlow) requestAssemble(ctx context.Context) {
	//Assemble may require a call to another node ( in the case we have been delegated to coordinate transaction for other nodes)
	//Usually, they will get sent to us already assembled but there may be cases where we need to re-assemble
	// so this needs to be an async step
	// however, there must be only one assemble in progress at a time or else there is a risk that 2 transactions could chose to spend the same state
	//   (TODO - maybe in future, we could further optimize this and allow multiple assembles to be in progress if we can assert that they are not presented with the same available states)
	//   However, before we do that, we really need to sort out the separation of concerns between the domain manager, state store and private transaction manager and where the responsibility to single thread the assembly stream(s) lies

	log.L(ctx).Debug("transactionFlow:requestAssemble")

	if tf.transaction.PostAssembly != nil {
		log.L(ctx).Debug("already assembled")
		return
	}

	assemblingNode, err := tktypes.PrivateIdentityLocator(tf.transaction.Inputs.From).Node(ctx, true)
	if err != nil {

		log.L(ctx).Errorf("Failed to get node name from locator %s: %s", tf.transaction.Inputs.From, err)
		tf.publisher.PublishTransactionAssembleFailedEvent(
			ctx,
			tf.transaction.ID.String(),
			i18n.ExpandWithCode(ctx, i18n.MessageKey(msgs.MsgPrivateTxManagerInternalError), "Failed to get node name from locator"),
		)
		return
	}

	//TODO is this safe or do we need a deep copy?
	transactionInputsCopy := *tf.transaction.Inputs
	preAssemblyCopy := *tf.transaction.PreAssembly

	tf.assembleCoordinator.RequestAssemble(ctx, assemblingNode,
		tf.transaction.ID,
		&transactionInputsCopy,
		&preAssemblyCopy,

		AssembleRequestCallbacks{
			OnComplete: func(postAssembly *components.TransactionPostAssembly) {
				// TODO should probably include the assemble output in the event
				// for now that is not necessary because this is a local assemble and the domain manager updates the transaction that we passed by reference
				// need to decide if we want to continue with that style of interface to the domain manager and if so,
				// we need to do something different when the assembling node is remote
				tf.publisher.PublishTransactionAssembledEvent(ctx,
					tf.transaction.ID.String(),
					postAssembly,
				)
			},
			OnFail: func(err error) {
				log.L(ctx).Errorf("AssembleTransaction failed: %s", err)
				tf.publisher.PublishTransactionAssembleFailedEvent(ctx,
					tf.transaction.ID.String(),
					i18n.ExpandWithCode(ctx, i18n.MessageKey(msgs.MsgPrivateTxManagerAssembleError), err.Error()),
				)
			},
		})

}

func (tf *transactionFlow) requestSignature(ctx context.Context, attRequest *prototk.AttestationRequest, partyName string) {

	keyMgr := tf.components.KeyManager()
	unqualifiedLookup, err := tktypes.PrivateIdentityLocator(partyName).Identity(ctx)
	var resolvedKey *pldapi.KeyMappingAndVerifier
	if err == nil {
		resolvedKey, err = keyMgr.ResolveKeyNewDatabaseTX(ctx, unqualifiedLookup, attRequest.Algorithm, attRequest.VerifierType)
	}
	if err != nil {
		log.L(ctx).Errorf("Failed to resolve local signer for %s (algorithm=%s): %s", partyName, attRequest.Algorithm, err)
		tf.latestError = i18n.ExpandWithCode(ctx, i18n.MessageKey(msgs.MsgPrivateTxManagerResolveError), partyName, attRequest.Algorithm, err.Error())
		return
	}
	// TODO this could be calling out to a remote signer, should we be doing these in parallel?
	signaturePayload, err := keyMgr.Sign(ctx, resolvedKey, attRequest.PayloadType, attRequest.Payload)
	if err != nil {
		log.L(ctx).Errorf("failed to sign for party %s (verifier=%s,algorithm=%s): %s", partyName, resolvedKey.Verifier.Verifier, attRequest.Algorithm, err)
		tf.latestError = i18n.ExpandWithCode(ctx, i18n.MessageKey(msgs.MsgPrivateTxManagerSignError), partyName, resolvedKey.Verifier.Verifier, attRequest.Algorithm, err.Error())
		return
	}
	log.L(ctx).Debugf("payload: %x signed %x by %s (%s)", attRequest.Payload, signaturePayload, partyName, resolvedKey.Verifier.Verifier)

	tf.publisher.PublishTransactionSignedEvent(ctx,
		tf.transaction.ID.String(),
		&prototk.AttestationResult{
			Name:            attRequest.Name,
			AttestationType: attRequest.AttestationType,
			Verifier: &prototk.ResolvedVerifier{
				Lookup:       partyName,
				Algorithm:    attRequest.Algorithm,
				Verifier:     resolvedKey.Verifier.Verifier,
				VerifierType: attRequest.VerifierType,
			},
			Payload:     signaturePayload,
			PayloadType: &attRequest.PayloadType,
		},
	)
}

func (tf *transactionFlow) requestSignatures(ctx context.Context) {

	if tf.requestedSignatures {
		return
	}
	if tf.transaction.PostAssembly.Signatures == nil {
		tf.transaction.PostAssembly.Signatures = make([]*prototk.AttestationResult, 0)
	}
	attPlan := tf.transaction.PostAssembly.AttestationPlan
	attResults := tf.transaction.PostAssembly.Endorsements

	for _, attRequest := range attPlan {
		switch attRequest.AttestationType {
		case prototk.AttestationType_SIGN:
			toBeComplete := true
			for _, ar := range attResults {
				if ar.GetAttestationType().Type() == attRequest.GetAttestationType().Type() {
					toBeComplete = false
					break
				}
			}
			if toBeComplete {

				for _, partyName := range attRequest.Parties {
					go tf.requestSignature(ctx, attRequest, partyName)
				}
			}
		}
	}
	tf.requestedSignatures = true
}

func (tf *transactionFlow) requestEndorsement(ctx context.Context, party string, attRequest *prototk.AttestationRequest) {

	partyLocator := tktypes.PrivateIdentityLocator(party)
	partyNode, err := partyLocator.Node(ctx, true)
	if err != nil {
		log.L(ctx).Errorf("Failed to get node name from locator %s: %s", party, err)
		tf.latestError = i18n.ExpandWithCode(ctx, i18n.MessageKey(msgs.MsgPrivateTxManagerInternalError), err.Error())
		return
	}

	if partyNode == tf.nodeName || partyNode == "" {
		// This is a local party, so we can endorse it directly
		endorsement, revertReason, err := tf.endorsementGatherer.GatherEndorsement(
			ctx,
			tf.transaction.PreAssembly.TransactionSpecification,
			tf.transaction.PreAssembly.Verifiers,
			tf.transaction.PostAssembly.Signatures,
			toEndorsableList(tf.transaction.PostAssembly.InputStates),
			toEndorsableList(tf.transaction.PostAssembly.ReadStates),
			toEndorsableList(tf.transaction.PostAssembly.OutputStates),
			party,
			attRequest)
		if err != nil {
			log.L(ctx).Errorf("Failed to gather endorsement for party %s: %s", party, err)
			tf.latestError = i18n.ExpandWithCode(ctx, i18n.MessageKey(msgs.MsgPrivateTxManagerInternalError), err.Error())
			return

		}
		tf.publisher.PublishTransactionEndorsedEvent(ctx,
			tf.transaction.ID.String(),
			endorsement,
			revertReason,
		)

	} else {
		// This is a remote party, so we need to send an endorsement request to the remote node

		err = tf.transportWriter.SendEndorsementRequest(
			ctx,
			party,
			partyNode,
			tf.transaction.Inputs.To.String(),
			tf.transaction.ID.String(),
			attRequest,
			tf.transaction.PreAssembly.TransactionSpecification,
			tf.transaction.PreAssembly.Verifiers,
			tf.transaction.PostAssembly.Signatures,
			tf.transaction.PostAssembly.InputStates,
			tf.transaction.PostAssembly.OutputStates,
		)
		if err != nil {
			log.L(ctx).Errorf("Failed to send endorsement request to party %s: %s", party, err)
			tf.latestError = i18n.ExpandWithCode(ctx, i18n.MessageKey(msgs.MsgPrivateTxManagerEndorsementRequestError), party, err.Error())
		}
	}
}

func (tf *transactionFlow) requestEndorsements(ctx context.Context) {
	for _, outstandingEndorsementRequest := range tf.outstandingEndorsementRequests(ctx) {
		// there is a request in the attestation plan and we do not have a response to match it
		// first lets see if we have recently sent a request for this endorsement and just need to be patient
		previousRequestTime := time.Time{}
		if timesForAttRequest, ok := tf.requestedEndorsementTimes[outstandingEndorsementRequest.attRequest.Name]; ok {
			if t, ok := timesForAttRequest[outstandingEndorsementRequest.party]; ok {
				previousRequestTime = t
			}
		} else {
			tf.requestedEndorsementTimes[outstandingEndorsementRequest.attRequest.Name] = make(map[string]time.Time)
		}

		if !previousRequestTime.IsZero() && tf.clock.Now().Before(previousRequestTime.Add(tf.requestTimeout)) {
			//We have already sent a message for this request and the deadline has not passed
			log.L(ctx).Debugf("Transaction %s endorsement already requested %v", tf.transaction.ID.String(), previousRequestTime)
			return
		}
		if previousRequestTime.IsZero() {
			log.L(ctx).Infof("Transaction %s endorsement has never been requested for attestation request:%s, party:%s", tf.transaction.ID.String(), outstandingEndorsementRequest.attRequest.Name, outstandingEndorsementRequest.party)
		} else {
			log.L(ctx).Infof("Previous endorsement request for transaction:%s, attestation request:%s, party:%s sent at %v has timed out", tf.transaction.ID.String(), outstandingEndorsementRequest.attRequest.Name, outstandingEndorsementRequest.party, previousRequestTime)
		}
		tf.requestEndorsement(ctx, outstandingEndorsementRequest.party, outstandingEndorsementRequest.attRequest)
		tf.requestedEndorsementTimes[outstandingEndorsementRequest.attRequest.Name][outstandingEndorsementRequest.party] = tf.clock.Now()

	}
}

func (tf *transactionFlow) requestVerifierResolution(ctx context.Context) {

	if tf.requestedVerifierResolution {
		log.L(ctx).Infof("Transaction %s verifier resolution already requested", tf.transaction.ID.String())
		return
	}

	//TODO keep track of previous requests and send out new requests if previous ones have timed out
	if tf.transaction.PreAssembly.Verifiers == nil {
		tf.transaction.PreAssembly.Verifiers = make([]*prototk.ResolvedVerifier, 0, len(tf.transaction.PreAssembly.RequiredVerifiers))
	}
	for _, v := range tf.transaction.PreAssembly.RequiredVerifiers {
		tf.identityResolver.ResolveVerifierAsync(
			ctx,
			v.Lookup,
			v.Algorithm,
			v.VerifierType,
			func(ctx context.Context, verifier string) {
				//response event needs to be handled by the sequencer so that the dispatch to a handling thread is done in fairness to all other in flight transactions
				tf.publisher.PublishResolveVerifierResponseEvent(ctx, tf.transaction.ID.String(), v.Lookup, v.Algorithm, verifier, v.VerifierType)
			},
			func(ctx context.Context, err error) {
				tf.publisher.PublishResolveVerifierErrorEvent(ctx, tf.transaction.ID.String(), v.Lookup, v.Algorithm, err.Error())
			},
		)
	}
	//TODO this needs to be more precise (like which verifiers have been sent / pending / stale  etc)
	tf.requestedVerifierResolution = true
}<|MERGE_RESOLUTION|>--- conflicted
+++ resolved
@@ -277,53 +277,11 @@
 	//TODO there may be a potential optimization we can add where, in certain domain configurations, we can optimistically proceed without delegation and only delegate once we detect
 	// other active nodes.  For now, we keep it simple and strictly abide by the configuration of the domain
 	log.L(ctx).Debug("transactionFlow:delegateIfRequired")
-<<<<<<< HEAD
 	coordinatorNode := tf.selectCoordinator(ctx)
 
 	// TODO persist the delegation and send the request on the callback
 	if coordinatorNode == tf.nodeName || coordinatorNode == "" {
 		return
-=======
-	if tf.transaction.PostAssembly.AttestationPlan != nil {
-		numEndorsers := 0
-		endorser := "" // will only be used if there is only one
-		for _, attRequest := range tf.transaction.PostAssembly.AttestationPlan {
-			if attRequest.AttestationType == prototk.AttestationType_ENDORSE {
-				numEndorsers = numEndorsers + len(attRequest.Parties)
-				endorser = attRequest.Parties[0]
-			}
-		}
-		//in the special case of a single endorsers in a domain with a submit mode of ENDORSER_SUBMISSION we delegate to that endorser
-		// It is most likely that this means we are in the noto domain and
-		// that single endorser is the notary and all transactions will be delegated there for endorsement
-		// and dispatch to base ledger so we might as well delegate the coordination to it so that
-		// it can maximize the optimistic spending of pending states
-
-		if tf.domainAPI.ContractConfig().CoordinatorSelection == prototk.ContractConfig_COORDINATOR_ENDORSER && numEndorsers == 1 {
-			endorserNode, err := tktypes.PrivateIdentityLocator(endorser).Node(ctx, true)
-			if err != nil {
-				log.L(ctx).Errorf("Failed to get node name from locator %s: %s", tf.transaction.PostAssembly.AttestationPlan[0].Parties[0], err)
-				tf.latestError = i18n.ExpandWithCode(ctx, i18n.MessageKey(msgs.MsgPrivateTxManagerInternalError), err.Error())
-				return
-			}
-			if endorserNode != tf.nodeID && endorserNode != "" {
-				tf.localCoordinator = false
-				// TODO persist the delegation and send the request on the callback
-				tf.status = "delegating"
-				// TODO update to "delegated" once the ack has been received
-				err := tf.transportWriter.SendDelegationRequest(
-					ctx,
-					uuid.New().String(),
-					endorserNode,
-					tf.transaction,
-				)
-				if err != nil {
-					tf.latestError = i18n.ExpandWithCode(ctx, i18n.MessageKey(msgs.MsgPrivateTxManagerInternalError), err.Error())
-				}
-				return
-			}
-		}
->>>>>>> 6dffd4d7
 	}
 	tf.localCoordinator = false
 

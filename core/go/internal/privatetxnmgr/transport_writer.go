--- conflicted
+++ resolved
@@ -84,45 +84,6 @@
 	return nil
 }
 
-<<<<<<< HEAD
-func (tw *transportWriter) SendState(ctx context.Context, stateId string, schemaId string, stateDataJson string, party string) error {
-	stateProducedEvent := &pb.StateProducedEvent{
-		DomainName:      tw.domainName,
-		ContractAddress: tw.contractAddress.String(),
-		SchemaId:        schemaId,
-		StateId:         stateId,
-		StateDataJson:   stateDataJson,
-		Party:           party,
-	}
-	stateProducedEventBytes, err := proto.Marshal(stateProducedEvent)
-	if err != nil {
-		log.L(ctx).Errorf("Error marshalling state distribution message: %s", err)
-		return err
-	}
-
-	targetNode, err := tktypes.PrivateIdentityLocator(party).Node(ctx, false)
-	if err != nil {
-		log.L(ctx).Errorf("Error getting node for party %s", party)
-		return err
-	}
-
-	err = tw.transportManager.Send(ctx, &components.TransportMessage{
-		MessageType: "StateProducedEvent",
-		Payload:     stateProducedEventBytes,
-		Component:   components.PRIVATE_TX_MANAGER_DESTINATION,
-		Node:        targetNode,
-		ReplyTo:     tw.nodeID,
-	})
-	if err != nil {
-		log.L(ctx).Errorf("Error sending state produced event: %s", err)
-		return err
-	}
-
-	return nil
-}
-
-=======
->>>>>>> 97759456
 // TODO do we have duplication here?  contractAddress and transactionID are in the transactionSpecification
 func (tw *transportWriter) SendEndorsementRequest(ctx context.Context, idempotencyKey string, party string, targetNode string, contractAddress string, transactionID string, attRequest *prototk.AttestationRequest, transactionSpecification *prototk.TransactionSpecification, verifiers []*prototk.ResolvedVerifier, signatures []*prototk.AttestationResult, inputStates []*components.FullState, outputStates []*components.FullState, infoStates []*components.FullState) error {
 	attRequestAny, err := anypb.New(attRequest)

--- conflicted
+++ resolved
@@ -432,11 +432,7 @@
 	_, err = txm.DecodeEvent(ctx, txm.p.NOTX(), []tktypes.Bytes32{validTopic0 /* missing 2nd topic*/}, []byte{}, "")
 	assert.Regexp(t, "PD012229.*1 matched signature", err)
 
-<<<<<<< HEAD
-	_, err = txm.DecodeEvent(ctx, txm.p.NOTX(), []tktypes.Bytes32{tktypes.Bytes32(tktypes.RandBytes(32)) /* unknown topic */}, []byte{}, "")
-=======
-	_, err = txm.DecodeEvent(ctx, txm.p.DB(), []tktypes.Bytes32{tktypes.RandBytes32() /* unknown topic */}, []byte{}, "")
->>>>>>> 18aff92b
+	_, err = txm.DecodeEvent(ctx, txm.p.NOTX(), []tktypes.Bytes32{tktypes.RandBytes32() /* unknown topic */}, []byte{}, "")
 	assert.Regexp(t, "PD012229", err)
 
 	_, err = txm.DecodeEvent(ctx, txm.p.NOTX(), []tktypes.Bytes32{ /* no topics */ }, []byte{}, "")

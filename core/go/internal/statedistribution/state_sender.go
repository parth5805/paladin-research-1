--- conflicted
+++ resolved
@@ -33,10 +33,6 @@
 	}
 }
 
-<<<<<<< HEAD
-func (sd *stateDistributer) sendState(ctx context.Context, stateDistribution *StateDistribution) {
-	log.L(ctx).Debugf("stateDistributer:sendState domain: %s, contractAddress: %s, schemaID: %s, stateID: %s, identityLocator: %s, id: %s", stateDistribution.Domain, stateDistribution.ContractAddress, stateDistribution.SchemaID, stateDistribution.StateID, stateDistribution.IdentityLocator, stateDistribution.ID)
-=======
 func (sd *stateDistributer) sendState(ctx context.Context, stateDistribution *components.StateDistribution) {
 	log.L(ctx).Debugf("stateDistributer:sendState id=%s,domain=%s contractAddress=%s schemaId=%s stateId=%s identity=%s, nullifierAlgorithm=%v nullifierVerifierType=%v nullifierPayloadType=%v]",
 		stateDistribution.ID,
@@ -49,7 +45,6 @@
 		stateDistribution.NullifierVerifierType,
 		stateDistribution.NullifierPayloadType,
 	)
->>>>>>> 97759456
 
 	stateProducedEvent := &pb.StateProducedEvent{
 		DistributionId:        stateDistribution.ID,
@@ -79,13 +74,8 @@
 		MessageType: "StateProducedEvent",
 		Payload:     stateProducedEventBytes,
 		Node:        targetNode,
-<<<<<<< HEAD
 		Component:   components.PRIVATE_TX_MANAGER_DESTINATION,
-		ReplyTo:     sd.nodeID,
-=======
-		Component:   STATE_DISTRIBUTER_DESTINATION,
 		ReplyTo:     sd.localNodeName,
->>>>>>> 97759456
 	})
 	if err != nil {
 		log.L(ctx).Errorf("Error sending state produced event: %s", err)

--- conflicted
+++ resolved
@@ -41,11 +41,10 @@
 	LatestError string `json:"latestError"`
 }
 
-<<<<<<< HEAD
 // If we had lots of these we would probably want to centralize the assignment of the constants to avoid duplication
 // but currently there is only 2 ( the other being IDENTITY_RESOLVER_DESTINATION )
 const PRIVATE_TX_MANAGER_DESTINATION = "private-tx-manager"
-=======
+
 type StateDistributionSet struct {
 	LocalNode  string
 	SenderNode string
@@ -66,7 +65,6 @@
 	NullifierVerifierType *string
 	NullifierPayloadType  *string
 }
->>>>>>> 97759456
 
 type PrivateTxManager interface {
 	ManagerLifecycle

// Copyright © 2024 Kaleido, Inc.
//
// SPDX-License-Identifier: Apache-2.0
//
// Licensed under the Apache License, Version 2.0 (the "License");
// you may not use this file except in compliance with the License.
// You may obtain a copy of the License at
//
//     http://www.apache.org/licenses/LICENSE-2.0
//
// Unless required by applicable law or agreed to in writing, software
// distributed under the License is distributed on an "AS IS" BASIS,
// WITHOUT WARRANTIES OR CONDITIONS OF ANY KIND, either express or implied.
// See the License for the specific language governing permissions and
// limitations under the License.

package statestore

import (
	"context"

	"github.com/hyperledger/firefly-common/pkg/i18n"
	"github.com/hyperledger/firefly-signer/pkg/abi"
	"github.com/kaleido-io/paladin/core/internal/filters"
	"github.com/kaleido-io/paladin/core/internal/msgs"
	"gorm.io/gorm/clause"

	"github.com/kaleido-io/paladin/toolkit/pkg/tktypes"
)

type SchemaType string

const (
	// ABI schema uses the same semantics as events for defining indexed fields (must be top-level)
	SchemaTypeABI SchemaType = "abi"
)

type labelType int

const (
	labelTypeInt64 labelType = iota
	labelTypeInt256
	labelTypeUint256
	labelTypeBytes
	labelTypeString
	labelTypeBool
)

type SchemaPersisted struct {
	ID         tktypes.Bytes32   `json:"id"          gorm:"primaryKey"`
	Created    tktypes.Timestamp `json:"created"     gorm:"autoCreateTime:false"` // we calculate the created time ourselves due to complex in-memory caching
	DomainName string            `json:"domain"`
	Type       SchemaType        `json:"type"`
	Signature  string            `json:"signature"`
	Definition tktypes.RawJSON   `json:"definition"`
	Labels     []string          `json:"labels"      gorm:"type:text[]; serializer:json"`
}

type schemaLabelInfo struct {
	label         string
	virtualColumn string
	labelType     labelType
	resolver      filters.FieldResolver
}

type idOnly struct {
	ID tktypes.HexBytes `gorm:"primaryKey"`
<<<<<<< HEAD
}

type ExtraIDs struct {
	SpendID   tktypes.HexBytes
	ConfirmID tktypes.HexBytes
=======
>>>>>>> 133c6649
}

type Schema interface {
	Type() SchemaType
	IDString() string
	Signature() string
	Persisted() *SchemaPersisted
<<<<<<< HEAD
	ProcessState(ctx context.Context, contractAddress tktypes.EthAddress, data tktypes.RawJSON, extraIDs *ExtraIDs) (*StateWithLabels, error)
=======
	ProcessState(ctx context.Context, contractAddress tktypes.EthAddress, data tktypes.RawJSON, id tktypes.HexBytes) (*StateWithLabels, error)
>>>>>>> 133c6649
	RecoverLabels(ctx context.Context, s *State) (*StateWithLabels, error)
}

type labelInfoAccess interface {
	labelInfo() []*schemaLabelInfo
}

func schemaCacheKey(domainName string, id tktypes.Bytes32) string {
	return domainName + "/" + id.String()
}

func (ss *stateStore) persistSchemas(schemas []*SchemaPersisted) error {
	return ss.p.DB().
		Table("schemas").
		Clauses(clause.OnConflict{
			Columns: []clause.Column{
				{Name: "domain_name"},
				{Name: "id"},
			},
			DoNothing: true, // immutable
		}).
		Create(schemas).
		Error
}

func (ss *stateStore) GetSchema(ctx context.Context, domainName, schemaID string, failNotFound bool) (Schema, error) {
	id, err := tktypes.ParseBytes32Ctx(ctx, schemaID)
	if err != nil {
		return nil, err
	}
	return ss.getSchemaByID(ctx, domainName, id, failNotFound)
}

func (ss *stateStore) getSchemaByID(ctx context.Context, domainName string, schemaID tktypes.Bytes32, failNotFound bool) (Schema, error) {

	cacheKey := schemaCacheKey(domainName, schemaID)
	s, cached := ss.abiSchemaCache.Get(cacheKey)
	if cached {
		return s, nil
	}

	var results []*SchemaPersisted
	err := ss.p.DB().
		Table("schemas").
		Where("domain_name = ?", domainName).
		Where("id = ?", schemaID).
		Limit(1).
		Find(&results).
		Error
	if err != nil || len(results) == 0 {
		if err == nil && failNotFound {
			return nil, i18n.NewError(ctx, msgs.MsgStateSchemaNotFound, schemaID)
		}
		return s, err
	}

	persisted := results[0]
	switch persisted.Type {
	case SchemaTypeABI:
		s, err = newABISchemaFromDB(ctx, persisted)
	default:
		err = i18n.NewError(ctx, msgs.MsgStateInvalidSchemaType, persisted.Type)
	}
	if err != nil {
		return nil, err
	}
	ss.abiSchemaCache.Set(cacheKey, s)
	return s, nil
}

func (ss *stateStore) ListSchemas(ctx context.Context, domainName string) (results []Schema, err error) {
	var ids []*idOnly
	err = ss.p.DB().
		Table("schemas").
		Select("id").
		Where("domain_name = ?", domainName).
		Find(&ids).
		Error
	if err != nil {
		return nil, err
	}
	results = make([]Schema, len(ids))
	for i, id := range ids {
		if results[i], err = ss.getSchemaByID(ctx, domainName, tktypes.Bytes32(id.ID), true); err != nil {
			return nil, err
		}
	}
	return results, nil
}

func (ss *stateStore) EnsureABISchemas(ctx context.Context, domainName string, defs []*abi.Parameter) ([]Schema, error) {
	if len(defs) == 0 {
		return nil, nil
	}

	// Validate all the schemas
	prepared := make([]Schema, len(defs))
	toFlush := make([]*SchemaPersisted, len(defs))
	for i, def := range defs {
		s, err := newABISchema(ctx, domainName, def)
		if err != nil {
			return nil, err
		}
		prepared[i] = s
		toFlush[i] = s.SchemaPersisted
	}

	return prepared, ss.persistSchemas(toFlush)
}<|MERGE_RESOLUTION|>--- conflicted
+++ resolved
@@ -65,14 +65,6 @@
 
 type idOnly struct {
 	ID tktypes.HexBytes `gorm:"primaryKey"`
-<<<<<<< HEAD
-}
-
-type ExtraIDs struct {
-	SpendID   tktypes.HexBytes
-	ConfirmID tktypes.HexBytes
-=======
->>>>>>> 133c6649
 }
 
 type Schema interface {
@@ -80,11 +72,7 @@
 	IDString() string
 	Signature() string
 	Persisted() *SchemaPersisted
-<<<<<<< HEAD
-	ProcessState(ctx context.Context, contractAddress tktypes.EthAddress, data tktypes.RawJSON, extraIDs *ExtraIDs) (*StateWithLabels, error)
-=======
 	ProcessState(ctx context.Context, contractAddress tktypes.EthAddress, data tktypes.RawJSON, id tktypes.HexBytes) (*StateWithLabels, error)
->>>>>>> 133c6649
 	RecoverLabels(ctx context.Context, s *State) (*StateWithLabels, error)
 }
 

--- conflicted
+++ resolved
@@ -76,23 +76,13 @@
 	return ptm.inFlightOrchestrators[signer]
 }
 
-<<<<<<< HEAD
-func (ptm *pubTxManager) poll(ctx context.Context) (polled int, total int) {
-	pollStart := time.Now()
+func (ptm *pubTxManager) flushStaleOrchestratorsGetCount(ctx context.Context) (inFlightSigningAddresses []tktypes.EthAddress, stateCounts map[string]int, totalAfterFlush int) {
 	ptm.inFlightOrchestratorMux.Lock()
 	defer ptm.inFlightOrchestratorMux.Unlock()
 
 	oldInFlight := ptm.inFlightOrchestrators
 	ptm.inFlightOrchestrators = make(map[tktypes.EthAddress]*orchestrator)
-=======
-func (ble *pubTxManager) flushStaleOrchestratorsGetCount(ctx context.Context) (inFlightSigningAddresses []tktypes.EthAddress, stateCounts map[string]int, totalAfterFlush int) {
-	ble.inFlightOrchestratorMux.Lock()
-	defer ble.inFlightOrchestratorMux.Unlock()
-
-	oldInFlight := ble.inFlightOrchestrators
-	ble.inFlightOrchestrators = make(map[tktypes.EthAddress]*orchestrator)
 	inFlightSigningAddresses = make([]tktypes.EthAddress, 0, len(oldInFlight))
->>>>>>> bd5a5ff6
 
 	stateCounts = make(map[string]int)
 	for _, sName := range AllOrchestratorStates {
@@ -119,31 +109,23 @@
 		}
 	}
 
-<<<<<<< HEAD
-	totalBeforePoll := len(ptm.inFlightOrchestrators)
-=======
-	totalAfterFlush = len(ble.inFlightOrchestrators)
+	totalAfterFlush = len(ptm.inFlightOrchestrators)
 	return inFlightSigningAddresses, stateCounts, totalAfterFlush
 }
 
-func (ble *pubTxManager) poll(ctx context.Context) (polled int, total int) {
+func (ptm *pubTxManager) poll(ctx context.Context) (polled int, total int) {
 	pollStart := time.Now()
 
 	// Perform locked processing to determine if there are spaces to fill
-	inFlightSigningAddresses, stateCounts, totalBeforePoll := ble.flushStaleOrchestratorsGetCount(ctx)
-
->>>>>>> bd5a5ff6
+	inFlightSigningAddresses, stateCounts, totalBeforePoll := ptm.flushStaleOrchestratorsGetCount(ctx)
+
 	// check and poll new signers from the persistence if there are more transaction orchestrators slots
 	spaces := ptm.maxInflight - totalBeforePoll
 	if spaces > 0 {
 
 		// Run through the paused orchestrators for fairness control
-<<<<<<< HEAD
+		// Note not controlled by mutex, as only modified on this routine.
 		for signingAddress, pausedUntil := range ptm.signingAddressesPausedUntil {
-=======
-		// Note not controlled by mutex, as only modified on this routine.
-		for signingAddress, pausedUntil := range ble.signingAddressesPausedUntil {
->>>>>>> bd5a5ff6
 			if time.Now().Before(pausedUntil) {
 				log.L(ctx).Debugf("Engine excluded orchestrator for signing address %s from polling as it's paused util %s", signingAddress, pausedUntil.String())
 				stateCounts[string(OrchestratorStatePaused)] = stateCounts[string(OrchestratorStatePaused)] + 1
@@ -169,18 +151,14 @@
 		})
 		if err != nil {
 			log.L(ctx).Infof("Engine polling context cancelled while retrying")
-<<<<<<< HEAD
-			return -1, len(ptm.inFlightOrchestrators)
-=======
 			return -1, totalBeforePoll
->>>>>>> bd5a5ff6
 		}
 
 		log.L(ctx).Debugf("Engine polled %d items to fill in %d empty slots.", len(additionalNonInFlightSigners), spaces)
 
 		// (Re)obtain the lock to add the additional ones
-		ble.inFlightOrchestratorMux.Lock()
-		defer ble.inFlightOrchestratorMux.Unlock()
+		ptm.inFlightOrchestratorMux.Lock()
+		defer ptm.inFlightOrchestratorMux.Unlock()
 
 		for _, r := range additionalNonInFlightSigners {
 			if _, exist := ptm.inFlightOrchestrators[r.From]; !exist {
@@ -198,8 +176,8 @@
 	} else {
 
 		// (Re)obtain the lock to do fairness control
-		ble.inFlightOrchestratorMux.Lock()
-		defer ble.inFlightOrchestratorMux.Unlock()
+		ptm.inFlightOrchestratorMux.Lock()
+		defer ptm.inFlightOrchestratorMux.Unlock()
 
 		// the in-flight orchestrator pool is full, do the fairness control
 

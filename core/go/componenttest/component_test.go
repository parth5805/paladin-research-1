--- conflicted
+++ resolved
@@ -1445,13 +1445,8 @@
 	// this should require endorsement from bob and carol
 	var aliceTxID uuid.UUID
 	err := alice.client.CallRPC(ctx, &aliceTxID, "ptx_sendTransaction", &pldapi.TransactionInput{
-<<<<<<< HEAD
-		ABI: *domains.SimpleStorageSetABI(),
-		Transaction: pldapi.Transaction{
-=======
 		ABI: *domains.SimpleTokenTransferABI(),
 		TransactionBase: pldapi.TransactionBase{
->>>>>>> d50ea276
 			To:             contractAddress,
 			Domain:         "domain1",
 			IdempotencyKey: "tx1-alice",
